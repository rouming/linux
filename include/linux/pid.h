--- conflicted
+++ resolved
@@ -3,11 +3,8 @@
 #define _LINUX_PID_H
 
 #include <linux/rculist.h>
-<<<<<<< HEAD
 #include <linux/wait.h>
-=======
 #include <linux/refcount.h>
->>>>>>> 56ba580d
 
 enum pid_type
 {
