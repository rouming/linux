#ifndef _LINUX_SMPBOOT_H
#define _LINUX_SMPBOOT_H

#include <linux/types.h>

struct task_struct;
/* Cookie handed to the thread_fn*/
struct smpboot_thread_data;

/**
 * struct smp_hotplug_thread - CPU hotplug related thread descriptor
 * @store:		Pointer to per cpu storage for the task pointers
 * @list:		List head for core management
 * @thread_should_run:	Check whether the thread should run or not. Called with
 *			preemption disabled.
 * @thread_fn:		The associated thread function
 * @create:		Optional setup function, called when the thread gets
 *			created (Not called from the thread context)
 * @setup:		Optional setup function, called when the thread gets
 *			operational the first time
 * @cleanup:		Optional cleanup function, called when the thread
 *			should stop (module exit)
 * @park:		Optional park function, called when the thread is
 *			parked (cpu offline)
 * @unpark:		Optional unpark function, called when the thread is
 *			unparked (cpu online)
<<<<<<< HEAD
=======
 * @pre_unpark:		Optional unpark function, called before the thread is
 *			unparked (cpu online). This is not guaranteed to be
 *			called on the target cpu of the thread. Careful!
>>>>>>> 9437a248
 * @selfparking:	Thread is not parked by the park function.
 * @thread_comm:	The base name of the thread
 */
struct smp_hotplug_thread {
	struct task_struct __percpu	**store;
	struct list_head		list;
	int				(*thread_should_run)(unsigned int cpu);
	void				(*thread_fn)(unsigned int cpu);
	void				(*create)(unsigned int cpu);
	void				(*setup)(unsigned int cpu);
	void				(*cleanup)(unsigned int cpu, bool online);
	void				(*park)(unsigned int cpu);
	void				(*unpark)(unsigned int cpu);
<<<<<<< HEAD
=======
	void				(*pre_unpark)(unsigned int cpu);
>>>>>>> 9437a248
	bool				selfparking;
	const char			*thread_comm;
};

int smpboot_register_percpu_thread(struct smp_hotplug_thread *plug_thread);
void smpboot_unregister_percpu_thread(struct smp_hotplug_thread *plug_thread);
int smpboot_thread_schedule(void);

#endif<|MERGE_RESOLUTION|>--- conflicted
+++ resolved
@@ -24,12 +24,9 @@
  *			parked (cpu offline)
  * @unpark:		Optional unpark function, called when the thread is
  *			unparked (cpu online)
-<<<<<<< HEAD
-=======
  * @pre_unpark:		Optional unpark function, called before the thread is
  *			unparked (cpu online). This is not guaranteed to be
  *			called on the target cpu of the thread. Careful!
->>>>>>> 9437a248
  * @selfparking:	Thread is not parked by the park function.
  * @thread_comm:	The base name of the thread
  */
@@ -43,10 +40,7 @@
 	void				(*cleanup)(unsigned int cpu, bool online);
 	void				(*park)(unsigned int cpu);
 	void				(*unpark)(unsigned int cpu);
-<<<<<<< HEAD
-=======
 	void				(*pre_unpark)(unsigned int cpu);
->>>>>>> 9437a248
 	bool				selfparking;
 	const char			*thread_comm;
 };
