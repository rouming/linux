--- conflicted
+++ resolved
@@ -75,12 +75,8 @@
  *  TIF_SYSCALL_TRACE	- syscall trace active
  *  TIF_SYSCALL_TRACEPOINT - syscall tracepoint for ftrace
  *  TIF_SYSCALL_AUDIT	- syscall auditing
-<<<<<<< HEAD
+ *  TIF_SYSCALL_EMU     - syscall emulation active
  *  TIF_SECCOMP		- syscall secure computing
-=======
- *  TIF_SYSCALL_EMU     - syscall emulation active
- *  TIF_SECOMP		- syscall secure computing
->>>>>>> 4745224b
  *  TIF_SIGPENDING	- signal pending
  *  TIF_NEED_RESCHED	- rescheduling necessary
  *  TIF_NOTIFY_RESUME	- callback before returning to user
