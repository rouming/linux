/*
 *   fs/cifs/smb2file.c
 *
 *   Copyright (C) International Business Machines  Corp., 2002, 2011
 *   Author(s): Steve French (sfrench@us.ibm.com),
 *              Pavel Shilovsky ((pshilovsky@samba.org) 2012
 *
 *   This library is free software; you can redistribute it and/or modify
 *   it under the terms of the GNU Lesser General Public License as published
 *   by the Free Software Foundation; either version 2.1 of the License, or
 *   (at your option) any later version.
 *
 *   This library is distributed in the hope that it will be useful,
 *   but WITHOUT ANY WARRANTY; without even the implied warranty of
 *   MERCHANTABILITY or FITNESS FOR A PARTICULAR PURPOSE.  See
 *   the GNU Lesser General Public License for more details.
 *
 *   You should have received a copy of the GNU Lesser General Public License
 *   along with this library; if not, write to the Free Software
 *   Foundation, Inc., 59 Temple Place, Suite 330, Boston, MA 02111-1307 USA
 */
#include <linux/fs.h>
#include <linux/stat.h>
#include <linux/slab.h>
#include <linux/pagemap.h>
#include <asm/div64.h>
#include "cifsfs.h"
#include "cifspdu.h"
#include "cifsglob.h"
#include "cifsproto.h"
#include "cifs_debug.h"
#include "cifs_fs_sb.h"
#include "cifs_unicode.h"
#include "fscache.h"
#include "smb2proto.h"

int
smb2_open_file(const unsigned int xid, struct cifs_open_parms *oparms,
	       __u32 *oplock, FILE_ALL_INFO *buf)
{
	int rc;
	__le16 *smb2_path;
	struct smb2_file_all_info *smb2_data = NULL;
	__u8 smb2_oplock;
	struct cifs_fid *fid = oparms->fid;
	struct network_resiliency_req nr_ioctl_req;

	smb2_path = cifs_convert_path_to_utf16(oparms->path, oparms->cifs_sb);
	if (smb2_path == NULL) {
		rc = -ENOMEM;
		goto out;
	}

	smb2_data = kzalloc(sizeof(struct smb2_file_all_info) + PATH_MAX * 2,
			    GFP_KERNEL);
	if (smb2_data == NULL) {
		rc = -ENOMEM;
		goto out;
	}

	oparms->desired_access |= FILE_READ_ATTRIBUTES;
	smb2_oplock = SMB2_OPLOCK_LEVEL_BATCH;

<<<<<<< HEAD
	if (oparms->tcon->ses->server->capabilities & SMB2_GLOBAL_CAP_LEASING)
		memcpy(smb2_oplock + 1, fid->lease_key, SMB2_LEASE_KEY_SIZE);

	rc = SMB2_open(xid, oparms, smb2_path, smb2_oplock, smb2_data, NULL,
=======
	rc = SMB2_open(xid, oparms, smb2_path, &smb2_oplock, smb2_data, NULL,
>>>>>>> e7ad3dc9
		       NULL);
	if (rc)
		goto out;


	 if (oparms->tcon->use_resilient) {
		nr_ioctl_req.Timeout = 0; /* use server default (120 seconds) */
		nr_ioctl_req.Reserved = 0;
		rc = SMB2_ioctl(xid, oparms->tcon, fid->persistent_fid,
			fid->volatile_fid, FSCTL_LMR_REQUEST_RESILIENCY,
			true /* is_fsctl */,
			(char *)&nr_ioctl_req, sizeof(nr_ioctl_req),
			NULL, NULL /* no return info */);
		if (rc == -EOPNOTSUPP) {
			cifs_dbg(VFS,
			     "resiliency not supported by server, disabling\n");
			oparms->tcon->use_resilient = false;
		} else if (rc)
			cifs_dbg(FYI, "error %d setting resiliency\n", rc);

		rc = 0;
	}

	if (buf) {
		/* open response does not have IndexNumber field - get it */
		rc = SMB2_get_srv_num(xid, oparms->tcon, fid->persistent_fid,
				      fid->volatile_fid,
				      &smb2_data->IndexNumber);
		if (rc) {
			/* let get_inode_info disable server inode numbers */
			smb2_data->IndexNumber = 0;
			rc = 0;
		}
		move_smb2_info_to_cifs(buf, smb2_data);
	}

	*oplock = smb2_oplock;
out:
	kfree(smb2_data);
	kfree(smb2_path);
	return rc;
}

int
smb2_unlock_range(struct cifsFileInfo *cfile, struct file_lock *flock,
		  const unsigned int xid)
{
	int rc = 0, stored_rc;
	unsigned int max_num, num = 0, max_buf;
	struct smb2_lock_element *buf, *cur;
	struct cifs_tcon *tcon = tlink_tcon(cfile->tlink);
	struct cifsInodeInfo *cinode = CIFS_I(d_inode(cfile->dentry));
	struct cifsLockInfo *li, *tmp;
	__u64 length = 1 + flock->fl_end - flock->fl_start;
	struct list_head tmp_llist;

	INIT_LIST_HEAD(&tmp_llist);

	/*
	 * Accessing maxBuf is racy with cifs_reconnect - need to store value
	 * and check it for zero before using.
	 */
	max_buf = tcon->ses->server->maxBuf;
	if (!max_buf)
		return -EINVAL;

	max_num = max_buf / sizeof(struct smb2_lock_element);
	buf = kcalloc(max_num, sizeof(struct smb2_lock_element), GFP_KERNEL);
	if (!buf)
		return -ENOMEM;

	cur = buf;

	down_write(&cinode->lock_sem);
	list_for_each_entry_safe(li, tmp, &cfile->llist->locks, llist) {
		if (flock->fl_start > li->offset ||
		    (flock->fl_start + length) <
		    (li->offset + li->length))
			continue;
		if (current->tgid != li->pid)
			continue;
		if (cinode->can_cache_brlcks) {
			/*
			 * We can cache brlock requests - simply remove a lock
			 * from the file's list.
			 */
			list_del(&li->llist);
			cifs_del_lock_waiters(li);
			kfree(li);
			continue;
		}
		cur->Length = cpu_to_le64(li->length);
		cur->Offset = cpu_to_le64(li->offset);
		cur->Flags = cpu_to_le32(SMB2_LOCKFLAG_UNLOCK);
		/*
		 * We need to save a lock here to let us add it again to the
		 * file's list if the unlock range request fails on the server.
		 */
		list_move(&li->llist, &tmp_llist);
		if (++num == max_num) {
			stored_rc = smb2_lockv(xid, tcon,
					       cfile->fid.persistent_fid,
					       cfile->fid.volatile_fid,
					       current->tgid, num, buf);
			if (stored_rc) {
				/*
				 * We failed on the unlock range request - add
				 * all locks from the tmp list to the head of
				 * the file's list.
				 */
				cifs_move_llist(&tmp_llist,
						&cfile->llist->locks);
				rc = stored_rc;
			} else
				/*
				 * The unlock range request succeed - free the
				 * tmp list.
				 */
				cifs_free_llist(&tmp_llist);
			cur = buf;
			num = 0;
		} else
			cur++;
	}
	if (num) {
		stored_rc = smb2_lockv(xid, tcon, cfile->fid.persistent_fid,
				       cfile->fid.volatile_fid, current->tgid,
				       num, buf);
		if (stored_rc) {
			cifs_move_llist(&tmp_llist, &cfile->llist->locks);
			rc = stored_rc;
		} else
			cifs_free_llist(&tmp_llist);
	}
	up_write(&cinode->lock_sem);

	kfree(buf);
	return rc;
}

static int
smb2_push_mand_fdlocks(struct cifs_fid_locks *fdlocks, const unsigned int xid,
		       struct smb2_lock_element *buf, unsigned int max_num)
{
	int rc = 0, stored_rc;
	struct cifsFileInfo *cfile = fdlocks->cfile;
	struct cifsLockInfo *li;
	unsigned int num = 0;
	struct smb2_lock_element *cur = buf;
	struct cifs_tcon *tcon = tlink_tcon(cfile->tlink);

	list_for_each_entry(li, &fdlocks->locks, llist) {
		cur->Length = cpu_to_le64(li->length);
		cur->Offset = cpu_to_le64(li->offset);
		cur->Flags = cpu_to_le32(li->type |
						SMB2_LOCKFLAG_FAIL_IMMEDIATELY);
		if (++num == max_num) {
			stored_rc = smb2_lockv(xid, tcon,
					       cfile->fid.persistent_fid,
					       cfile->fid.volatile_fid,
					       current->tgid, num, buf);
			if (stored_rc)
				rc = stored_rc;
			cur = buf;
			num = 0;
		} else
			cur++;
	}
	if (num) {
		stored_rc = smb2_lockv(xid, tcon,
				       cfile->fid.persistent_fid,
				       cfile->fid.volatile_fid,
				       current->tgid, num, buf);
		if (stored_rc)
			rc = stored_rc;
	}

	return rc;
}

int
smb2_push_mandatory_locks(struct cifsFileInfo *cfile)
{
	int rc = 0, stored_rc;
	unsigned int xid;
	unsigned int max_num, max_buf;
	struct smb2_lock_element *buf;
	struct cifsInodeInfo *cinode = CIFS_I(d_inode(cfile->dentry));
	struct cifs_fid_locks *fdlocks;

	xid = get_xid();

	/*
	 * Accessing maxBuf is racy with cifs_reconnect - need to store value
	 * and check it for zero before using.
	 */
	max_buf = tlink_tcon(cfile->tlink)->ses->server->maxBuf;
	if (max_buf < sizeof(struct smb2_lock_element)) {
		free_xid(xid);
		return -EINVAL;
	}

	max_num = max_buf / sizeof(struct smb2_lock_element);
	buf = kcalloc(max_num, sizeof(struct smb2_lock_element), GFP_KERNEL);
	if (!buf) {
		free_xid(xid);
		return -ENOMEM;
	}

	list_for_each_entry(fdlocks, &cinode->llist, llist) {
		stored_rc = smb2_push_mand_fdlocks(fdlocks, xid, buf, max_num);
		if (stored_rc)
			rc = stored_rc;
	}

	kfree(buf);
	free_xid(xid);
	return rc;
}<|MERGE_RESOLUTION|>--- conflicted
+++ resolved
@@ -61,14 +61,7 @@
 	oparms->desired_access |= FILE_READ_ATTRIBUTES;
 	smb2_oplock = SMB2_OPLOCK_LEVEL_BATCH;
 
-<<<<<<< HEAD
-	if (oparms->tcon->ses->server->capabilities & SMB2_GLOBAL_CAP_LEASING)
-		memcpy(smb2_oplock + 1, fid->lease_key, SMB2_LEASE_KEY_SIZE);
-
-	rc = SMB2_open(xid, oparms, smb2_path, smb2_oplock, smb2_data, NULL,
-=======
 	rc = SMB2_open(xid, oparms, smb2_path, &smb2_oplock, smb2_data, NULL,
->>>>>>> e7ad3dc9
 		       NULL);
 	if (rc)
 		goto out;
