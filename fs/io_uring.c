--- conflicted
+++ resolved
@@ -2756,18 +2756,6 @@
 	return 0;
 }
 
-<<<<<<< HEAD
-static bool io_splice_punt(struct file *file)
-{
-	if (get_pipe_info(file))
-		return false;
-	if (!io_file_supports_async(file))
-		return true;
-	return !(file->f_flags & O_NONBLOCK);
-}
-
-=======
->>>>>>> b9bbe6ed
 static int io_splice(struct io_kiocb *req, bool force_nonblock)
 {
 	struct io_splice *sp = &req->splice;
@@ -5789,11 +5777,7 @@
 		       struct io_submit_state *state, bool async)
 {
 	unsigned int sqe_flags;
-<<<<<<< HEAD
-	int id, fd;
-=======
 	int id;
->>>>>>> b9bbe6ed
 
 	/*
 	 * All io need record the previous position, if LINK vs DARIN,
@@ -5845,15 +5829,10 @@
 					IOSQE_ASYNC | IOSQE_FIXED_FILE |
 					IOSQE_BUFFER_SELECT | IOSQE_IO_LINK);
 
-<<<<<<< HEAD
-	fd = READ_ONCE(sqe->fd);
-	return io_req_set_file(state, req, fd, sqe_flags);
-=======
 	if (!io_op_defs[req->opcode].needs_file)
 		return 0;
 
 	return io_req_set_file(state, req, READ_ONCE(sqe->fd));
->>>>>>> b9bbe6ed
 }
 
 static int io_submit_sqes(struct io_ring_ctx *ctx, unsigned int nr,
