// SPDX-License-Identifier: GPL-2.0
/*
 * Shared application/kernel submission and completion ring pairs, for
 * supporting fast/efficient IO.
 *
 * A note on the read/write ordering memory barriers that are matched between
 * the application and kernel side.
 *
 * After the application reads the CQ ring tail, it must use an
 * appropriate smp_rmb() to pair with the smp_wmb() the kernel uses
 * before writing the tail (using smp_load_acquire to read the tail will
 * do). It also needs a smp_mb() before updating CQ head (ordering the
 * entry load(s) with the head store), pairing with an implicit barrier
 * through a control-dependency in io_get_cqring (smp_store_release to
 * store head will do). Failure to do so could lead to reading invalid
 * CQ entries.
 *
 * Likewise, the application must use an appropriate smp_wmb() before
 * writing the SQ tail (ordering SQ entry stores with the tail store),
 * which pairs with smp_load_acquire in io_get_sqring (smp_store_release
 * to store the tail will do). And it needs a barrier ordering the SQ
 * head load before writing new SQ entries (smp_load_acquire to read
 * head will do).
 *
 * When using the SQ poll thread (IORING_SETUP_SQPOLL), the application
 * needs to check the SQ flags for IORING_SQ_NEED_WAKEUP *after*
 * updating the SQ tail; a full memory barrier smp_mb() is needed
 * between.
 *
 * Also see the examples in the liburing library:
 *
 *	git://git.kernel.dk/liburing
 *
 * io_uring also uses READ/WRITE_ONCE() for _any_ store or load that happens
 * from data shared between the kernel and application. This is done both
 * for ordering purposes, but also to ensure that once a value is loaded from
 * data that the application could potentially modify, it remains stable.
 *
 * Copyright (C) 2018-2019 Jens Axboe
 * Copyright (c) 2018-2019 Christoph Hellwig
 */
#include <linux/kernel.h>
#include <linux/init.h>
#include <linux/errno.h>
#include <linux/syscalls.h>
#include <linux/compat.h>
#include <linux/refcount.h>
#include <linux/uio.h>

#include <linux/sched/signal.h>
#include <linux/fs.h>
#include <linux/file.h>
#include <linux/fdtable.h>
#include <linux/mm.h>
#include <linux/mman.h>
#include <linux/mmu_context.h>
#include <linux/percpu.h>
#include <linux/slab.h>
#include <linux/workqueue.h>
#include <linux/kthread.h>
#include <linux/blkdev.h>
#include <linux/bvec.h>
#include <linux/net.h>
#include <net/sock.h>
#include <net/af_unix.h>
#include <net/scm.h>
#include <linux/anon_inodes.h>
#include <linux/sched/mm.h>
#include <linux/uaccess.h>
#include <linux/nospec.h>
#include <linux/sizes.h>
#include <linux/hugetlb.h>

#include <uapi/linux/io_uring.h>

#include "internal.h"

#define IORING_MAX_ENTRIES	4096
#define IORING_MAX_FIXED_FILES	1024

struct io_uring {
	u32 head ____cacheline_aligned_in_smp;
	u32 tail ____cacheline_aligned_in_smp;
};

/*
 * This data is shared with the application through the mmap at offset
 * IORING_OFF_SQ_RING.
 *
 * The offsets to the member fields are published through struct
 * io_sqring_offsets when calling io_uring_setup.
 */
struct io_sq_ring {
	/*
	 * Head and tail offsets into the ring; the offsets need to be
	 * masked to get valid indices.
	 *
	 * The kernel controls head and the application controls tail.
	 */
	struct io_uring		r;
	/*
	 * Bitmask to apply to head and tail offsets (constant, equals
	 * ring_entries - 1)
	 */
	u32			ring_mask;
	/* Ring size (constant, power of 2) */
	u32			ring_entries;
	/*
	 * Number of invalid entries dropped by the kernel due to
	 * invalid index stored in array
	 *
	 * Written by the kernel, shouldn't be modified by the
	 * application (i.e. get number of "new events" by comparing to
	 * cached value).
	 *
	 * After a new SQ head value was read by the application this
	 * counter includes all submissions that were dropped reaching
	 * the new SQ head (and possibly more).
	 */
	u32			dropped;
	/*
	 * Runtime flags
	 *
	 * Written by the kernel, shouldn't be modified by the
	 * application.
	 *
	 * The application needs a full memory barrier before checking
	 * for IORING_SQ_NEED_WAKEUP after updating the sq tail.
	 */
	u32			flags;
	/*
	 * Ring buffer of indices into array of io_uring_sqe, which is
	 * mmapped by the application using the IORING_OFF_SQES offset.
	 *
	 * This indirection could e.g. be used to assign fixed
	 * io_uring_sqe entries to operations and only submit them to
	 * the queue when needed.
	 *
	 * The kernel modifies neither the indices array nor the entries
	 * array.
	 */
	u32			array[];
};

/*
 * This data is shared with the application through the mmap at offset
 * IORING_OFF_CQ_RING.
 *
 * The offsets to the member fields are published through struct
 * io_cqring_offsets when calling io_uring_setup.
 */
struct io_cq_ring {
	/*
	 * Head and tail offsets into the ring; the offsets need to be
	 * masked to get valid indices.
	 *
	 * The application controls head and the kernel tail.
	 */
	struct io_uring		r;
	/*
	 * Bitmask to apply to head and tail offsets (constant, equals
	 * ring_entries - 1)
	 */
	u32			ring_mask;
	/* Ring size (constant, power of 2) */
	u32			ring_entries;
	/*
	 * Number of completion events lost because the queue was full;
	 * this should be avoided by the application by making sure
	 * there are not more requests pending thatn there is space in
	 * the completion queue.
	 *
	 * Written by the kernel, shouldn't be modified by the
	 * application (i.e. get number of "new events" by comparing to
	 * cached value).
	 *
	 * As completion events come in out of order this counter is not
	 * ordered with any other data.
	 */
	u32			overflow;
	/*
	 * Ring buffer of completion events.
	 *
	 * The kernel writes completion events fresh every time they are
	 * produced, so the application is allowed to modify pending
	 * entries.
	 */
	struct io_uring_cqe	cqes[];
};

struct io_mapped_ubuf {
	u64		ubuf;
	size_t		len;
	struct		bio_vec *bvec;
	unsigned int	nr_bvecs;
};

struct async_list {
	spinlock_t		lock;
	atomic_t		cnt;
	struct list_head	list;

	struct file		*file;
	off_t			io_end;
	size_t			io_pages;
};

struct io_ring_ctx {
	struct {
		struct percpu_ref	refs;
	} ____cacheline_aligned_in_smp;

	struct {
		unsigned int		flags;
		bool			compat;
		bool			account_mem;

		/* SQ ring */
		struct io_sq_ring	*sq_ring;
		unsigned		cached_sq_head;
		unsigned		sq_entries;
		unsigned		sq_mask;
		unsigned		sq_thread_idle;
		struct io_uring_sqe	*sq_sqes;

		struct list_head	defer_list;
	} ____cacheline_aligned_in_smp;

	/* IO offload */
	struct workqueue_struct	*sqo_wq;
	struct task_struct	*sqo_thread;	/* if using sq thread polling */
	struct mm_struct	*sqo_mm;
	wait_queue_head_t	sqo_wait;

	struct {
		/* CQ ring */
		struct io_cq_ring	*cq_ring;
		unsigned		cached_cq_tail;
		unsigned		cq_entries;
		unsigned		cq_mask;
		struct wait_queue_head	cq_wait;
		struct fasync_struct	*cq_fasync;
		struct eventfd_ctx	*cq_ev_fd;
	} ____cacheline_aligned_in_smp;

	/*
	 * If used, fixed file set. Writers must ensure that ->refs is dead,
	 * readers must ensure that ->refs is alive as long as the file* is
	 * used. Only updated through io_uring_register(2).
	 */
	struct file		**user_files;
	unsigned		nr_user_files;

	/* if used, fixed mapped user buffers */
	unsigned		nr_user_bufs;
	struct io_mapped_ubuf	*user_bufs;

	struct user_struct	*user;

	struct completion	ctx_done;

	struct {
		struct mutex		uring_lock;
		wait_queue_head_t	wait;
	} ____cacheline_aligned_in_smp;

	struct {
		spinlock_t		completion_lock;
		bool			poll_multi_file;
		/*
		 * ->poll_list is protected by the ctx->uring_lock for
		 * io_uring instances that don't use IORING_SETUP_SQPOLL.
		 * For SQPOLL, only the single threaded io_sq_thread() will
		 * manipulate the list, hence no extra locking is needed there.
		 */
		struct list_head	poll_list;
		struct list_head	cancel_list;
	} ____cacheline_aligned_in_smp;

	struct async_list	pending_async[2];

#if defined(CONFIG_UNIX)
	struct socket		*ring_sock;
#endif
};

struct sqe_submit {
	const struct io_uring_sqe	*sqe;
	unsigned short			index;
	bool				has_user;
	bool				needs_lock;
	bool				needs_fixed_file;
};

/*
 * First field must be the file pointer in all the
 * iocb unions! See also 'struct kiocb' in <linux/fs.h>
 */
struct io_poll_iocb {
	struct file			*file;
	struct wait_queue_head		*head;
	__poll_t			events;
	bool				done;
	bool				canceled;
	struct wait_queue_entry		wait;
};

/*
 * NOTE! Each of the iocb union members has the file pointer
 * as the first entry in their struct definition. So you can
 * access the file pointer through any of the sub-structs,
 * or directly as just 'ki_filp' in this struct.
 */
struct io_kiocb {
	union {
		struct file		*file;
		struct kiocb		rw;
		struct io_poll_iocb	poll;
	};

	struct sqe_submit	submit;

	struct io_ring_ctx	*ctx;
	struct list_head	list;
	unsigned int		flags;
	refcount_t		refs;
#define REQ_F_NOWAIT		1	/* must not punt to workers */
#define REQ_F_IOPOLL_COMPLETED	2	/* polled IO has completed */
#define REQ_F_FIXED_FILE	4	/* ctx owns file */
#define REQ_F_SEQ_PREV		8	/* sequential with previous */
<<<<<<< HEAD
#define REQ_F_IO_DRAIN		16	/* drain existing IO first */
#define REQ_F_IO_DRAINED	32	/* drain done */
=======
#define REQ_F_PREPPED		16	/* prep already done */
>>>>>>> 558ac860
	u64			user_data;
	u32			error;	/* iopoll result from callback */
	u32			sequence;

	struct work_struct	work;
};

#define IO_PLUG_THRESHOLD		2
#define IO_IOPOLL_BATCH			8

struct io_submit_state {
	struct blk_plug		plug;

	/*
	 * io_kiocb alloc cache
	 */
	void			*reqs[IO_IOPOLL_BATCH];
	unsigned		int free_reqs;
	unsigned		int cur_req;

	/*
	 * File reference cache
	 */
	struct file		*file;
	unsigned int		fd;
	unsigned int		has_refs;
	unsigned int		used_refs;
	unsigned int		ios_left;
};

static void io_sq_wq_submit_work(struct work_struct *work);

static struct kmem_cache *req_cachep;

static const struct file_operations io_uring_fops;

struct sock *io_uring_get_socket(struct file *file)
{
#if defined(CONFIG_UNIX)
	if (file->f_op == &io_uring_fops) {
		struct io_ring_ctx *ctx = file->private_data;

		return ctx->ring_sock->sk;
	}
#endif
	return NULL;
}
EXPORT_SYMBOL(io_uring_get_socket);

static void io_ring_ctx_ref_free(struct percpu_ref *ref)
{
	struct io_ring_ctx *ctx = container_of(ref, struct io_ring_ctx, refs);

	complete(&ctx->ctx_done);
}

static struct io_ring_ctx *io_ring_ctx_alloc(struct io_uring_params *p)
{
	struct io_ring_ctx *ctx;
	int i;

	ctx = kzalloc(sizeof(*ctx), GFP_KERNEL);
	if (!ctx)
		return NULL;

	if (percpu_ref_init(&ctx->refs, io_ring_ctx_ref_free,
			    PERCPU_REF_ALLOW_REINIT, GFP_KERNEL)) {
		kfree(ctx);
		return NULL;
	}

	ctx->flags = p->flags;
	init_waitqueue_head(&ctx->cq_wait);
	init_completion(&ctx->ctx_done);
	mutex_init(&ctx->uring_lock);
	init_waitqueue_head(&ctx->wait);
	for (i = 0; i < ARRAY_SIZE(ctx->pending_async); i++) {
		spin_lock_init(&ctx->pending_async[i].lock);
		INIT_LIST_HEAD(&ctx->pending_async[i].list);
		atomic_set(&ctx->pending_async[i].cnt, 0);
	}
	spin_lock_init(&ctx->completion_lock);
	INIT_LIST_HEAD(&ctx->poll_list);
	INIT_LIST_HEAD(&ctx->cancel_list);
	INIT_LIST_HEAD(&ctx->defer_list);
	return ctx;
}

static inline bool io_sequence_defer(struct io_ring_ctx *ctx,
				     struct io_kiocb *req)
{
	if ((req->flags & (REQ_F_IO_DRAIN|REQ_F_IO_DRAINED)) != REQ_F_IO_DRAIN)
		return false;

	return req->sequence > ctx->cached_cq_tail + ctx->sq_ring->dropped;
}

static struct io_kiocb *io_get_deferred_req(struct io_ring_ctx *ctx)
{
	struct io_kiocb *req;

	if (list_empty(&ctx->defer_list))
		return NULL;

	req = list_first_entry(&ctx->defer_list, struct io_kiocb, list);
	if (!io_sequence_defer(ctx, req)) {
		list_del_init(&req->list);
		return req;
	}

	return NULL;
}

static void __io_commit_cqring(struct io_ring_ctx *ctx)
{
	struct io_cq_ring *ring = ctx->cq_ring;

	if (ctx->cached_cq_tail != READ_ONCE(ring->r.tail)) {
		/* order cqe stores with ring update */
		smp_store_release(&ring->r.tail, ctx->cached_cq_tail);

		if (wq_has_sleeper(&ctx->cq_wait)) {
			wake_up_interruptible(&ctx->cq_wait);
			kill_fasync(&ctx->cq_fasync, SIGIO, POLL_IN);
		}
	}
}

static void io_commit_cqring(struct io_ring_ctx *ctx)
{
	struct io_kiocb *req;

	__io_commit_cqring(ctx);

	while ((req = io_get_deferred_req(ctx)) != NULL) {
		req->flags |= REQ_F_IO_DRAINED;
		queue_work(ctx->sqo_wq, &req->work);
	}
}

static struct io_uring_cqe *io_get_cqring(struct io_ring_ctx *ctx)
{
	struct io_cq_ring *ring = ctx->cq_ring;
	unsigned tail;

	tail = ctx->cached_cq_tail;
	/*
	 * writes to the cq entry need to come after reading head; the
	 * control dependency is enough as we're using WRITE_ONCE to
	 * fill the cq entry
	 */
	if (tail - READ_ONCE(ring->r.head) == ring->ring_entries)
		return NULL;

	ctx->cached_cq_tail++;
	return &ring->cqes[tail & ctx->cq_mask];
}

static void io_cqring_fill_event(struct io_ring_ctx *ctx, u64 ki_user_data,
				 long res)
{
	struct io_uring_cqe *cqe;

	/*
	 * If we can't get a cq entry, userspace overflowed the
	 * submission (by quite a lot). Increment the overflow count in
	 * the ring.
	 */
	cqe = io_get_cqring(ctx);
	if (cqe) {
		WRITE_ONCE(cqe->user_data, ki_user_data);
		WRITE_ONCE(cqe->res, res);
		WRITE_ONCE(cqe->flags, 0);
	} else {
		unsigned overflow = READ_ONCE(ctx->cq_ring->overflow);

		WRITE_ONCE(ctx->cq_ring->overflow, overflow + 1);
	}
}

static void io_cqring_ev_posted(struct io_ring_ctx *ctx)
{
	if (waitqueue_active(&ctx->wait))
		wake_up(&ctx->wait);
	if (waitqueue_active(&ctx->sqo_wait))
		wake_up(&ctx->sqo_wait);
<<<<<<< HEAD
	if (ctx->cq_ev_fd)
		eventfd_signal(ctx->cq_ev_fd, 1);
}

static void io_cqring_add_event(struct io_ring_ctx *ctx, u64 user_data,
				long res)
=======
}

static void io_cqring_add_event(struct io_ring_ctx *ctx, u64 user_data,
				long res, unsigned ev_flags)
>>>>>>> 558ac860
{
	unsigned long flags;

	spin_lock_irqsave(&ctx->completion_lock, flags);
<<<<<<< HEAD
	io_cqring_fill_event(ctx, user_data, res);
=======
	io_cqring_fill_event(ctx, user_data, res, ev_flags);
>>>>>>> 558ac860
	io_commit_cqring(ctx);
	spin_unlock_irqrestore(&ctx->completion_lock, flags);

	io_cqring_ev_posted(ctx);
}

static void io_ring_drop_ctx_refs(struct io_ring_ctx *ctx, unsigned refs)
{
	percpu_ref_put_many(&ctx->refs, refs);

	if (waitqueue_active(&ctx->wait))
		wake_up(&ctx->wait);
}

static struct io_kiocb *io_get_req(struct io_ring_ctx *ctx,
				   struct io_submit_state *state)
{
	gfp_t gfp = GFP_KERNEL | __GFP_NOWARN;
	struct io_kiocb *req;

	if (!percpu_ref_tryget(&ctx->refs))
		return NULL;

	if (!state) {
		req = kmem_cache_alloc(req_cachep, gfp);
		if (unlikely(!req))
			goto out;
	} else if (!state->free_reqs) {
		size_t sz;
		int ret;

		sz = min_t(size_t, state->ios_left, ARRAY_SIZE(state->reqs));
		ret = kmem_cache_alloc_bulk(req_cachep, gfp, sz, state->reqs);

		/*
		 * Bulk alloc is all-or-nothing. If we fail to get a batch,
		 * retry single alloc to be on the safe side.
		 */
		if (unlikely(ret <= 0)) {
			state->reqs[0] = kmem_cache_alloc(req_cachep, gfp);
			if (!state->reqs[0])
				goto out;
			ret = 1;
		}
		state->free_reqs = ret - 1;
		state->cur_req = 1;
		req = state->reqs[0];
	} else {
		req = state->reqs[state->cur_req];
		state->free_reqs--;
		state->cur_req++;
	}

	req->ctx = ctx;
	req->flags = 0;
	/* one is dropped after submission, the other at completion */
	refcount_set(&req->refs, 2);
	return req;
out:
	io_ring_drop_ctx_refs(ctx, 1);
	return NULL;
}

static void io_free_req_many(struct io_ring_ctx *ctx, void **reqs, int *nr)
{
	if (*nr) {
		kmem_cache_free_bulk(req_cachep, *nr, reqs);
		io_ring_drop_ctx_refs(ctx, *nr);
		*nr = 0;
	}
}

static void io_free_req(struct io_kiocb *req)
{
	if (req->file && !(req->flags & REQ_F_FIXED_FILE))
		fput(req->file);
	io_ring_drop_ctx_refs(req->ctx, 1);
	kmem_cache_free(req_cachep, req);
}

static void io_put_req(struct io_kiocb *req)
{
	if (refcount_dec_and_test(&req->refs))
		io_free_req(req);
}

/*
 * Find and free completed poll iocbs
 */
static void io_iopoll_complete(struct io_ring_ctx *ctx, unsigned int *nr_events,
			       struct list_head *done)
{
	void *reqs[IO_IOPOLL_BATCH];
	struct io_kiocb *req;
	int to_free;

	to_free = 0;
	while (!list_empty(done)) {
		req = list_first_entry(done, struct io_kiocb, list);
		list_del(&req->list);

<<<<<<< HEAD
		io_cqring_fill_event(ctx, req->user_data, req->error);
=======
		io_cqring_fill_event(ctx, req->user_data, req->error, 0);
>>>>>>> 558ac860
		(*nr_events)++;

		if (refcount_dec_and_test(&req->refs)) {
			/* If we're not using fixed files, we have to pair the
			 * completion part with the file put. Use regular
			 * completions for those, only batch free for fixed
			 * file.
			 */
			if (req->flags & REQ_F_FIXED_FILE) {
				reqs[to_free++] = req;
				if (to_free == ARRAY_SIZE(reqs))
					io_free_req_many(ctx, reqs, &to_free);
			} else {
				io_free_req(req);
			}
		}
	}

	io_commit_cqring(ctx);
	io_free_req_many(ctx, reqs, &to_free);
}

static int io_do_iopoll(struct io_ring_ctx *ctx, unsigned int *nr_events,
			long min)
{
	struct io_kiocb *req, *tmp;
	LIST_HEAD(done);
	bool spin;
	int ret;

	/*
	 * Only spin for completions if we don't have multiple devices hanging
	 * off our complete list, and we're under the requested amount.
	 */
	spin = !ctx->poll_multi_file && *nr_events < min;

	ret = 0;
	list_for_each_entry_safe(req, tmp, &ctx->poll_list, list) {
		struct kiocb *kiocb = &req->rw;

		/*
		 * Move completed entries to our local list. If we find a
		 * request that requires polling, break out and complete
		 * the done list first, if we have entries there.
		 */
		if (req->flags & REQ_F_IOPOLL_COMPLETED) {
			list_move_tail(&req->list, &done);
			continue;
		}
		if (!list_empty(&done))
			break;

		ret = kiocb->ki_filp->f_op->iopoll(kiocb, spin);
		if (ret < 0)
			break;

		if (ret && spin)
			spin = false;
		ret = 0;
	}

	if (!list_empty(&done))
		io_iopoll_complete(ctx, nr_events, &done);

	return ret;
}

/*
 * Poll for a mininum of 'min' events. Note that if min == 0 we consider that a
 * non-spinning poll check - we'll still enter the driver poll loop, but only
 * as a non-spinning completion check.
 */
static int io_iopoll_getevents(struct io_ring_ctx *ctx, unsigned int *nr_events,
				long min)
{
	while (!list_empty(&ctx->poll_list)) {
		int ret;

		ret = io_do_iopoll(ctx, nr_events, min);
		if (ret < 0)
			return ret;
		if (!min || *nr_events >= min)
			return 0;
	}

	return 1;
}

/*
 * We can't just wait for polled events to come to us, we have to actively
 * find and complete them.
 */
static void io_iopoll_reap_events(struct io_ring_ctx *ctx)
{
	if (!(ctx->flags & IORING_SETUP_IOPOLL))
		return;

	mutex_lock(&ctx->uring_lock);
	while (!list_empty(&ctx->poll_list)) {
		unsigned int nr_events = 0;

		io_iopoll_getevents(ctx, &nr_events, 1);
	}
	mutex_unlock(&ctx->uring_lock);
}

static int io_iopoll_check(struct io_ring_ctx *ctx, unsigned *nr_events,
			   long min)
{
	int ret = 0;

	do {
		int tmin = 0;

		if (*nr_events < min)
			tmin = min - *nr_events;

		ret = io_iopoll_getevents(ctx, nr_events, tmin);
		if (ret <= 0)
			break;
		ret = 0;
	} while (min && !*nr_events && !need_resched());

	return ret;
}

static void kiocb_end_write(struct kiocb *kiocb)
{
	if (kiocb->ki_flags & IOCB_WRITE) {
		struct inode *inode = file_inode(kiocb->ki_filp);

		/*
		 * Tell lockdep we inherited freeze protection from submission
		 * thread.
		 */
		if (S_ISREG(inode->i_mode))
			__sb_writers_acquired(inode->i_sb, SB_FREEZE_WRITE);
		file_end_write(kiocb->ki_filp);
	}
}

static void io_complete_rw(struct kiocb *kiocb, long res, long res2)
{
	struct io_kiocb *req = container_of(kiocb, struct io_kiocb, rw);

	kiocb_end_write(kiocb);

<<<<<<< HEAD
	io_cqring_add_event(req->ctx, req->user_data, res);
=======
	io_cqring_add_event(req->ctx, req->user_data, res, 0);
>>>>>>> 558ac860
	io_put_req(req);
}

static void io_complete_rw_iopoll(struct kiocb *kiocb, long res, long res2)
{
	struct io_kiocb *req = container_of(kiocb, struct io_kiocb, rw);

	kiocb_end_write(kiocb);

	req->error = res;
	if (res != -EAGAIN)
		req->flags |= REQ_F_IOPOLL_COMPLETED;
}

/*
 * After the iocb has been issued, it's safe to be found on the poll list.
 * Adding the kiocb to the list AFTER submission ensures that we don't
 * find it from a io_iopoll_getevents() thread before the issuer is done
 * accessing the kiocb cookie.
 */
static void io_iopoll_req_issued(struct io_kiocb *req)
{
	struct io_ring_ctx *ctx = req->ctx;

	/*
	 * Track whether we have multiple files in our lists. This will impact
	 * how we do polling eventually, not spinning if we're on potentially
	 * different devices.
	 */
	if (list_empty(&ctx->poll_list)) {
		ctx->poll_multi_file = false;
	} else if (!ctx->poll_multi_file) {
		struct io_kiocb *list_req;

		list_req = list_first_entry(&ctx->poll_list, struct io_kiocb,
						list);
		if (list_req->rw.ki_filp != req->rw.ki_filp)
			ctx->poll_multi_file = true;
	}

	/*
	 * For fast devices, IO may have already completed. If it has, add
	 * it to the front so we find it first.
	 */
	if (req->flags & REQ_F_IOPOLL_COMPLETED)
		list_add(&req->list, &ctx->poll_list);
	else
		list_add_tail(&req->list, &ctx->poll_list);
}

static void io_file_put(struct io_submit_state *state)
{
	if (state->file) {
		int diff = state->has_refs - state->used_refs;

		if (diff)
			fput_many(state->file, diff);
		state->file = NULL;
	}
}

/*
 * Get as many references to a file as we have IOs left in this submission,
 * assuming most submissions are for one file, or at least that each file
 * has more than one submission.
 */
static struct file *io_file_get(struct io_submit_state *state, int fd)
{
	if (!state)
		return fget(fd);

	if (state->file) {
		if (state->fd == fd) {
			state->used_refs++;
			state->ios_left--;
			return state->file;
		}
		io_file_put(state);
	}
	state->file = fget_many(fd, state->ios_left);
	if (!state->file)
		return NULL;

	state->fd = fd;
	state->has_refs = state->ios_left;
	state->used_refs = 1;
	state->ios_left--;
	return state->file;
}

/*
 * If we tracked the file through the SCM inflight mechanism, we could support
 * any file. For now, just ensure that anything potentially problematic is done
 * inline.
 */
static bool io_file_supports_async(struct file *file)
{
	umode_t mode = file_inode(file)->i_mode;

	if (S_ISBLK(mode) || S_ISCHR(mode))
		return true;
	if (S_ISREG(mode) && file->f_op != &io_uring_fops)
		return true;

	return false;
}

static int io_prep_rw(struct io_kiocb *req, const struct sqe_submit *s,
		      bool force_nonblock)
{
	const struct io_uring_sqe *sqe = s->sqe;
	struct io_ring_ctx *ctx = req->ctx;
	struct kiocb *kiocb = &req->rw;
	unsigned ioprio;
	int ret;

	if (!req->file)
		return -EBADF;
<<<<<<< HEAD
=======
	/* For -EAGAIN retry, everything is already prepped */
	if (req->flags & REQ_F_PREPPED)
		return 0;
>>>>>>> 558ac860

	if (force_nonblock && !io_file_supports_async(req->file))
		force_nonblock = false;

	kiocb->ki_pos = READ_ONCE(sqe->off);
	kiocb->ki_flags = iocb_flags(kiocb->ki_filp);
	kiocb->ki_hint = ki_hint_validate(file_write_hint(kiocb->ki_filp));

	ioprio = READ_ONCE(sqe->ioprio);
	if (ioprio) {
		ret = ioprio_check_cap(ioprio);
		if (ret)
			return ret;

		kiocb->ki_ioprio = ioprio;
	} else
		kiocb->ki_ioprio = get_current_ioprio();

	ret = kiocb_set_rw_flags(kiocb, READ_ONCE(sqe->rw_flags));
	if (unlikely(ret))
		return ret;

	/* don't allow async punt if RWF_NOWAIT was requested */
	if (kiocb->ki_flags & IOCB_NOWAIT)
		req->flags |= REQ_F_NOWAIT;

	if (force_nonblock)
		kiocb->ki_flags |= IOCB_NOWAIT;

	if (ctx->flags & IORING_SETUP_IOPOLL) {
		if (!(kiocb->ki_flags & IOCB_DIRECT) ||
		    !kiocb->ki_filp->f_op->iopoll)
			return -EOPNOTSUPP;

		req->error = 0;
		kiocb->ki_flags |= IOCB_HIPRI;
		kiocb->ki_complete = io_complete_rw_iopoll;
	} else {
		if (kiocb->ki_flags & IOCB_HIPRI)
			return -EINVAL;
		kiocb->ki_complete = io_complete_rw;
	}
	req->flags |= REQ_F_PREPPED;
	return 0;
}

static inline void io_rw_done(struct kiocb *kiocb, ssize_t ret)
{
	switch (ret) {
	case -EIOCBQUEUED:
		break;
	case -ERESTARTSYS:
	case -ERESTARTNOINTR:
	case -ERESTARTNOHAND:
	case -ERESTART_RESTARTBLOCK:
		/*
		 * We can't just restart the syscall, since previously
		 * submitted sqes may already be in progress. Just fail this
		 * IO with EINTR.
		 */
		ret = -EINTR;
		/* fall through */
	default:
		kiocb->ki_complete(kiocb, ret, 0);
	}
}

static int io_import_fixed(struct io_ring_ctx *ctx, int rw,
			   const struct io_uring_sqe *sqe,
			   struct iov_iter *iter)
{
	size_t len = READ_ONCE(sqe->len);
	struct io_mapped_ubuf *imu;
	unsigned index, buf_index;
	size_t offset;
	u64 buf_addr;

	/* attempt to use fixed buffers without having provided iovecs */
	if (unlikely(!ctx->user_bufs))
		return -EFAULT;

	buf_index = READ_ONCE(sqe->buf_index);
	if (unlikely(buf_index >= ctx->nr_user_bufs))
		return -EFAULT;

	index = array_index_nospec(buf_index, ctx->nr_user_bufs);
	imu = &ctx->user_bufs[index];
	buf_addr = READ_ONCE(sqe->addr);

	/* overflow */
	if (buf_addr + len < buf_addr)
		return -EFAULT;
	/* not inside the mapped region */
	if (buf_addr < imu->ubuf || buf_addr + len > imu->ubuf + imu->len)
		return -EFAULT;

	/*
	 * May not be a start of buffer, set size appropriately
	 * and advance us to the beginning.
	 */
	offset = buf_addr - imu->ubuf;
	iov_iter_bvec(iter, rw, imu->bvec, imu->nr_bvecs, offset + len);
	if (offset)
		iov_iter_advance(iter, offset);

	/* don't drop a reference to these pages */
	iter->type |= ITER_BVEC_FLAG_NO_REF;
	return 0;
}

static int io_import_iovec(struct io_ring_ctx *ctx, int rw,
			   const struct sqe_submit *s, struct iovec **iovec,
			   struct iov_iter *iter)
{
	const struct io_uring_sqe *sqe = s->sqe;
	void __user *buf = u64_to_user_ptr(READ_ONCE(sqe->addr));
	size_t sqe_len = READ_ONCE(sqe->len);
	u8 opcode;

	/*
	 * We're reading ->opcode for the second time, but the first read
	 * doesn't care whether it's _FIXED or not, so it doesn't matter
	 * whether ->opcode changes concurrently. The first read does care
	 * about whether it is a READ or a WRITE, so we don't trust this read
	 * for that purpose and instead let the caller pass in the read/write
	 * flag.
	 */
	opcode = READ_ONCE(sqe->opcode);
	if (opcode == IORING_OP_READ_FIXED ||
	    opcode == IORING_OP_WRITE_FIXED) {
		int ret = io_import_fixed(ctx, rw, sqe, iter);
		*iovec = NULL;
		return ret;
	}

	if (!s->has_user)
		return -EFAULT;

#ifdef CONFIG_COMPAT
	if (ctx->compat)
		return compat_import_iovec(rw, buf, sqe_len, UIO_FASTIOV,
						iovec, iter);
#endif

	return import_iovec(rw, buf, sqe_len, UIO_FASTIOV, iovec, iter);
}

/*
 * Make a note of the last file/offset/direction we punted to async
 * context. We'll use this information to see if we can piggy back a
 * sequential request onto the previous one, if it's still hasn't been
 * completed by the async worker.
 */
static void io_async_list_note(int rw, struct io_kiocb *req, size_t len)
{
	struct async_list *async_list = &req->ctx->pending_async[rw];
	struct kiocb *kiocb = &req->rw;
	struct file *filp = kiocb->ki_filp;
	off_t io_end = kiocb->ki_pos + len;

	if (filp == async_list->file && kiocb->ki_pos == async_list->io_end) {
		unsigned long max_pages;

		/* Use 8x RA size as a decent limiter for both reads/writes */
		max_pages = filp->f_ra.ra_pages;
		if (!max_pages)
			max_pages = VM_READAHEAD_PAGES;
		max_pages *= 8;

		/* If max pages are exceeded, reset the state */
		len >>= PAGE_SHIFT;
		if (async_list->io_pages + len <= max_pages) {
			req->flags |= REQ_F_SEQ_PREV;
			async_list->io_pages += len;
		} else {
			io_end = 0;
			async_list->io_pages = 0;
		}
	}

	/* New file? Reset state. */
	if (async_list->file != filp) {
		async_list->io_pages = 0;
		async_list->file = filp;
	}
	async_list->io_end = io_end;
}

static int io_read(struct io_kiocb *req, const struct sqe_submit *s,
		   bool force_nonblock)
{
	struct iovec inline_vecs[UIO_FASTIOV], *iovec = inline_vecs;
	struct kiocb *kiocb = &req->rw;
	struct iov_iter iter;
	struct file *file;
	size_t iov_count;
	int ret;

	ret = io_prep_rw(req, s, force_nonblock);
	if (ret)
		return ret;
	file = kiocb->ki_filp;

	if (unlikely(!(file->f_mode & FMODE_READ)))
		return -EBADF;
	if (unlikely(!file->f_op->read_iter))
		return -EINVAL;

	ret = io_import_iovec(req->ctx, READ, s, &iovec, &iter);
	if (ret)
		return ret;

	iov_count = iov_iter_count(&iter);
	ret = rw_verify_area(READ, file, &kiocb->ki_pos, iov_count);
	if (!ret) {
		ssize_t ret2;

		/* Catch -EAGAIN return for forced non-blocking submission */
		ret2 = call_read_iter(file, kiocb, &iter);
		if (!force_nonblock || ret2 != -EAGAIN) {
			io_rw_done(kiocb, ret2);
		} else {
			/*
			 * If ->needs_lock is true, we're already in async
			 * context.
			 */
			if (!s->needs_lock)
				io_async_list_note(READ, req, iov_count);
			ret = -EAGAIN;
		}
	}
	kfree(iovec);
	return ret;
}

static int io_write(struct io_kiocb *req, const struct sqe_submit *s,
		    bool force_nonblock)
{
	struct iovec inline_vecs[UIO_FASTIOV], *iovec = inline_vecs;
	struct kiocb *kiocb = &req->rw;
	struct iov_iter iter;
	struct file *file;
	size_t iov_count;
	int ret;

	ret = io_prep_rw(req, s, force_nonblock);
	if (ret)
		return ret;

	file = kiocb->ki_filp;
	if (unlikely(!(file->f_mode & FMODE_WRITE)))
		return -EBADF;
	if (unlikely(!file->f_op->write_iter))
		return -EINVAL;

	ret = io_import_iovec(req->ctx, WRITE, s, &iovec, &iter);
	if (ret)
		return ret;

	iov_count = iov_iter_count(&iter);

	ret = -EAGAIN;
	if (force_nonblock && !(kiocb->ki_flags & IOCB_DIRECT)) {
		/* If ->needs_lock is true, we're already in async context. */
		if (!s->needs_lock)
			io_async_list_note(WRITE, req, iov_count);
		goto out_free;
	}

	ret = rw_verify_area(WRITE, file, &kiocb->ki_pos, iov_count);
	if (!ret) {
		ssize_t ret2;

		/*
		 * Open-code file_start_write here to grab freeze protection,
		 * which will be released by another thread in
		 * io_complete_rw().  Fool lockdep by telling it the lock got
		 * released so that it doesn't complain about the held lock when
		 * we return to userspace.
		 */
		if (S_ISREG(file_inode(file)->i_mode)) {
			__sb_start_write(file_inode(file)->i_sb,
						SB_FREEZE_WRITE, true);
			__sb_writers_release(file_inode(file)->i_sb,
						SB_FREEZE_WRITE);
		}
		kiocb->ki_flags |= IOCB_WRITE;

		ret2 = call_write_iter(file, kiocb, &iter);
		if (!force_nonblock || ret2 != -EAGAIN) {
			io_rw_done(kiocb, ret2);
		} else {
			/*
			 * If ->needs_lock is true, we're already in async
			 * context.
			 */
			if (!s->needs_lock)
				io_async_list_note(WRITE, req, iov_count);
			ret = -EAGAIN;
		}
	}
out_free:
	kfree(iovec);
	return ret;
}

/*
 * IORING_OP_NOP just posts a completion event, nothing else.
 */
static int io_nop(struct io_kiocb *req, u64 user_data)
{
	struct io_ring_ctx *ctx = req->ctx;
	long err = 0;

	if (unlikely(ctx->flags & IORING_SETUP_IOPOLL))
		return -EINVAL;

<<<<<<< HEAD
	io_cqring_add_event(ctx, user_data, err);
=======
	io_cqring_add_event(ctx, user_data, err, 0);
>>>>>>> 558ac860
	io_put_req(req);
	return 0;
}

static int io_prep_fsync(struct io_kiocb *req, const struct io_uring_sqe *sqe)
{
	struct io_ring_ctx *ctx = req->ctx;

	if (!req->file)
		return -EBADF;
<<<<<<< HEAD
=======
	/* Prep already done (EAGAIN retry) */
	if (req->flags & REQ_F_PREPPED)
		return 0;
>>>>>>> 558ac860

	if (unlikely(ctx->flags & IORING_SETUP_IOPOLL))
		return -EINVAL;
	if (unlikely(sqe->addr || sqe->ioprio || sqe->buf_index))
		return -EINVAL;

<<<<<<< HEAD
=======
	req->flags |= REQ_F_PREPPED;
>>>>>>> 558ac860
	return 0;
}

static int io_fsync(struct io_kiocb *req, const struct io_uring_sqe *sqe,
		    bool force_nonblock)
{
	loff_t sqe_off = READ_ONCE(sqe->off);
	loff_t sqe_len = READ_ONCE(sqe->len);
	loff_t end = sqe_off + sqe_len;
	unsigned fsync_flags;
	int ret;

	fsync_flags = READ_ONCE(sqe->fsync_flags);
	if (unlikely(fsync_flags & ~IORING_FSYNC_DATASYNC))
		return -EINVAL;

	ret = io_prep_fsync(req, sqe);
	if (ret)
		return ret;

	/* fsync always requires a blocking context */
	if (force_nonblock)
		return -EAGAIN;

	ret = vfs_fsync_range(req->rw.ki_filp, sqe_off,
				end > 0 ? end : LLONG_MAX,
				fsync_flags & IORING_FSYNC_DATASYNC);

<<<<<<< HEAD
	io_cqring_add_event(req->ctx, sqe->user_data, ret);
	io_put_req(req);
	return 0;
}

static int io_prep_sfr(struct io_kiocb *req, const struct io_uring_sqe *sqe)
{
	struct io_ring_ctx *ctx = req->ctx;
	int ret = 0;

	if (!req->file)
		return -EBADF;

	if (unlikely(ctx->flags & IORING_SETUP_IOPOLL))
		return -EINVAL;
	if (unlikely(sqe->addr || sqe->ioprio || sqe->buf_index))
		return -EINVAL;

	return ret;
}

static int io_sync_file_range(struct io_kiocb *req,
			      const struct io_uring_sqe *sqe,
			      bool force_nonblock)
{
	loff_t sqe_off;
	loff_t sqe_len;
	unsigned flags;
	int ret;

	ret = io_prep_sfr(req, sqe);
	if (ret)
		return ret;

	/* sync_file_range always requires a blocking context */
	if (force_nonblock)
		return -EAGAIN;

	sqe_off = READ_ONCE(sqe->off);
	sqe_len = READ_ONCE(sqe->len);
	flags = READ_ONCE(sqe->sync_range_flags);

	ret = sync_file_range(req->rw.ki_filp, sqe_off, sqe_len, flags);

	io_cqring_add_event(req->ctx, sqe->user_data, ret);
=======
	io_cqring_add_event(req->ctx, sqe->user_data, ret, 0);
>>>>>>> 558ac860
	io_put_req(req);
	return 0;
}

static void io_poll_remove_one(struct io_kiocb *req)
{
	struct io_poll_iocb *poll = &req->poll;

	spin_lock(&poll->head->lock);
	WRITE_ONCE(poll->canceled, true);
	if (!list_empty(&poll->wait.entry)) {
		list_del_init(&poll->wait.entry);
		queue_work(req->ctx->sqo_wq, &req->work);
	}
	spin_unlock(&poll->head->lock);

	list_del_init(&req->list);
}

static void io_poll_remove_all(struct io_ring_ctx *ctx)
{
	struct io_kiocb *req;

	spin_lock_irq(&ctx->completion_lock);
	while (!list_empty(&ctx->cancel_list)) {
		req = list_first_entry(&ctx->cancel_list, struct io_kiocb,list);
		io_poll_remove_one(req);
	}
	spin_unlock_irq(&ctx->completion_lock);
}

/*
 * Find a running poll command that matches one specified in sqe->addr,
 * and remove it if found.
 */
static int io_poll_remove(struct io_kiocb *req, const struct io_uring_sqe *sqe)
{
	struct io_ring_ctx *ctx = req->ctx;
	struct io_kiocb *poll_req, *next;
	int ret = -ENOENT;

	if (unlikely(req->ctx->flags & IORING_SETUP_IOPOLL))
		return -EINVAL;
	if (sqe->ioprio || sqe->off || sqe->len || sqe->buf_index ||
	    sqe->poll_events)
		return -EINVAL;

	spin_lock_irq(&ctx->completion_lock);
	list_for_each_entry_safe(poll_req, next, &ctx->cancel_list, list) {
		if (READ_ONCE(sqe->addr) == poll_req->user_data) {
			io_poll_remove_one(poll_req);
			ret = 0;
			break;
		}
	}
	spin_unlock_irq(&ctx->completion_lock);

<<<<<<< HEAD
	io_cqring_add_event(req->ctx, sqe->user_data, ret);
=======
	io_cqring_add_event(req->ctx, sqe->user_data, ret, 0);
>>>>>>> 558ac860
	io_put_req(req);
	return 0;
}

static void io_poll_complete(struct io_ring_ctx *ctx, struct io_kiocb *req,
			     __poll_t mask)
{
	req->poll.done = true;
<<<<<<< HEAD
	io_cqring_fill_event(ctx, req->user_data, mangle_poll(mask));
=======
	io_cqring_fill_event(ctx, req->user_data, mangle_poll(mask), 0);
>>>>>>> 558ac860
	io_commit_cqring(ctx);
}

static void io_poll_complete_work(struct work_struct *work)
{
	struct io_kiocb *req = container_of(work, struct io_kiocb, work);
	struct io_poll_iocb *poll = &req->poll;
	struct poll_table_struct pt = { ._key = poll->events };
	struct io_ring_ctx *ctx = req->ctx;
	__poll_t mask = 0;

	if (!READ_ONCE(poll->canceled))
		mask = vfs_poll(poll->file, &pt) & poll->events;

	/*
	 * Note that ->ki_cancel callers also delete iocb from active_reqs after
	 * calling ->ki_cancel.  We need the ctx_lock roundtrip here to
	 * synchronize with them.  In the cancellation case the list_del_init
	 * itself is not actually needed, but harmless so we keep it in to
	 * avoid further branches in the fast path.
	 */
	spin_lock_irq(&ctx->completion_lock);
	if (!mask && !READ_ONCE(poll->canceled)) {
		add_wait_queue(poll->head, &poll->wait);
		spin_unlock_irq(&ctx->completion_lock);
		return;
	}
	list_del_init(&req->list);
	io_poll_complete(ctx, req, mask);
	spin_unlock_irq(&ctx->completion_lock);

	io_cqring_ev_posted(ctx);
	io_put_req(req);
}

static int io_poll_wake(struct wait_queue_entry *wait, unsigned mode, int sync,
			void *key)
{
	struct io_poll_iocb *poll = container_of(wait, struct io_poll_iocb,
							wait);
	struct io_kiocb *req = container_of(poll, struct io_kiocb, poll);
	struct io_ring_ctx *ctx = req->ctx;
	__poll_t mask = key_to_poll(key);
	unsigned long flags;

	/* for instances that support it check for an event match first: */
	if (mask && !(mask & poll->events))
		return 0;

	list_del_init(&poll->wait.entry);

	if (mask && spin_trylock_irqsave(&ctx->completion_lock, flags)) {
		list_del(&req->list);
		io_poll_complete(ctx, req, mask);
		spin_unlock_irqrestore(&ctx->completion_lock, flags);

		io_cqring_ev_posted(ctx);
		io_put_req(req);
	} else {
		queue_work(ctx->sqo_wq, &req->work);
	}

	return 1;
}

struct io_poll_table {
	struct poll_table_struct pt;
	struct io_kiocb *req;
	int error;
};

static void io_poll_queue_proc(struct file *file, struct wait_queue_head *head,
			       struct poll_table_struct *p)
{
	struct io_poll_table *pt = container_of(p, struct io_poll_table, pt);

	if (unlikely(pt->req->poll.head)) {
		pt->error = -EINVAL;
		return;
	}

	pt->error = 0;
	pt->req->poll.head = head;
	add_wait_queue(head, &pt->req->poll.wait);
}

static int io_poll_add(struct io_kiocb *req, const struct io_uring_sqe *sqe)
{
	struct io_poll_iocb *poll = &req->poll;
	struct io_ring_ctx *ctx = req->ctx;
	struct io_poll_table ipt;
	bool cancel = false;
	__poll_t mask;
	u16 events;

	if (unlikely(req->ctx->flags & IORING_SETUP_IOPOLL))
		return -EINVAL;
	if (sqe->addr || sqe->ioprio || sqe->off || sqe->len || sqe->buf_index)
		return -EINVAL;
	if (!poll->file)
		return -EBADF;

	INIT_WORK(&req->work, io_poll_complete_work);
	events = READ_ONCE(sqe->poll_events);
	poll->events = demangle_poll(events) | EPOLLERR | EPOLLHUP;

	poll->head = NULL;
	poll->done = false;
	poll->canceled = false;

	ipt.pt._qproc = io_poll_queue_proc;
	ipt.pt._key = poll->events;
	ipt.req = req;
	ipt.error = -EINVAL; /* same as no support for IOCB_CMD_POLL */

	/* initialized the list so that we can do list_empty checks */
	INIT_LIST_HEAD(&poll->wait.entry);
	init_waitqueue_func_entry(&poll->wait, io_poll_wake);

	mask = vfs_poll(poll->file, &ipt.pt) & poll->events;

	spin_lock_irq(&ctx->completion_lock);
	if (likely(poll->head)) {
		spin_lock(&poll->head->lock);
		if (unlikely(list_empty(&poll->wait.entry))) {
			if (ipt.error)
				cancel = true;
			ipt.error = 0;
			mask = 0;
		}
		if (mask || ipt.error)
			list_del_init(&poll->wait.entry);
		else if (cancel)
			WRITE_ONCE(poll->canceled, true);
		else if (!poll->done) /* actually waiting for an event */
			list_add_tail(&req->list, &ctx->cancel_list);
		spin_unlock(&poll->head->lock);
	}
	if (mask) { /* no async, we'd stolen it */
<<<<<<< HEAD
=======
		req->error = mangle_poll(mask);
>>>>>>> 558ac860
		ipt.error = 0;
		io_poll_complete(ctx, req, mask);
	}
	spin_unlock_irq(&ctx->completion_lock);

	if (mask) {
		io_cqring_ev_posted(ctx);
		io_put_req(req);
	}
	return ipt.error;
<<<<<<< HEAD
}

static int io_req_defer(struct io_ring_ctx *ctx, struct io_kiocb *req,
			const struct io_uring_sqe *sqe)
{
	struct io_uring_sqe *sqe_copy;

	if (!io_sequence_defer(ctx, req) && list_empty(&ctx->defer_list))
		return 0;

	sqe_copy = kmalloc(sizeof(*sqe_copy), GFP_KERNEL);
	if (!sqe_copy)
		return -EAGAIN;

	spin_lock_irq(&ctx->completion_lock);
	if (!io_sequence_defer(ctx, req) && list_empty(&ctx->defer_list)) {
		spin_unlock_irq(&ctx->completion_lock);
		kfree(sqe_copy);
		return 0;
	}

	memcpy(sqe_copy, sqe, sizeof(*sqe_copy));
	req->submit.sqe = sqe_copy;

	INIT_WORK(&req->work, io_sq_wq_submit_work);
	list_add_tail(&req->list, &ctx->defer_list);
	spin_unlock_irq(&ctx->completion_lock);
	return -EIOCBQUEUED;
=======
>>>>>>> 558ac860
}

static int __io_submit_sqe(struct io_ring_ctx *ctx, struct io_kiocb *req,
			   const struct sqe_submit *s, bool force_nonblock)
{
	int ret, opcode;

	if (unlikely(s->index >= ctx->sq_entries))
		return -EINVAL;
	req->user_data = READ_ONCE(s->sqe->user_data);

	opcode = READ_ONCE(s->sqe->opcode);
	switch (opcode) {
	case IORING_OP_NOP:
		ret = io_nop(req, req->user_data);
		break;
	case IORING_OP_READV:
		if (unlikely(s->sqe->buf_index))
			return -EINVAL;
		ret = io_read(req, s, force_nonblock);
		break;
	case IORING_OP_WRITEV:
		if (unlikely(s->sqe->buf_index))
			return -EINVAL;
		ret = io_write(req, s, force_nonblock);
		break;
	case IORING_OP_READ_FIXED:
		ret = io_read(req, s, force_nonblock);
		break;
	case IORING_OP_WRITE_FIXED:
		ret = io_write(req, s, force_nonblock);
		break;
	case IORING_OP_FSYNC:
		ret = io_fsync(req, s->sqe, force_nonblock);
		break;
	case IORING_OP_POLL_ADD:
		ret = io_poll_add(req, s->sqe);
		break;
	case IORING_OP_POLL_REMOVE:
		ret = io_poll_remove(req, s->sqe);
		break;
	case IORING_OP_SYNC_FILE_RANGE:
		ret = io_sync_file_range(req, s->sqe, force_nonblock);
		break;
	default:
		ret = -EINVAL;
		break;
	}

	if (ret)
		return ret;

	if (ctx->flags & IORING_SETUP_IOPOLL) {
		if (req->error == -EAGAIN)
			return -EAGAIN;

		/* workqueue context doesn't hold uring_lock, grab it now */
		if (s->needs_lock)
			mutex_lock(&ctx->uring_lock);
		io_iopoll_req_issued(req);
		if (s->needs_lock)
			mutex_unlock(&ctx->uring_lock);
	}

	return 0;
}

static struct async_list *io_async_list_from_sqe(struct io_ring_ctx *ctx,
						 const struct io_uring_sqe *sqe)
{
	switch (sqe->opcode) {
	case IORING_OP_READV:
	case IORING_OP_READ_FIXED:
		return &ctx->pending_async[READ];
	case IORING_OP_WRITEV:
	case IORING_OP_WRITE_FIXED:
		return &ctx->pending_async[WRITE];
	default:
		return NULL;
	}
}

static inline bool io_sqe_needs_user(const struct io_uring_sqe *sqe)
{
	u8 opcode = READ_ONCE(sqe->opcode);

	return !(opcode == IORING_OP_READ_FIXED ||
		 opcode == IORING_OP_WRITE_FIXED);
}

static void io_sq_wq_submit_work(struct work_struct *work)
{
	struct io_kiocb *req = container_of(work, struct io_kiocb, work);
	struct io_ring_ctx *ctx = req->ctx;
	struct mm_struct *cur_mm = NULL;
	struct async_list *async_list;
	LIST_HEAD(req_list);
	mm_segment_t old_fs;
	int ret;

	async_list = io_async_list_from_sqe(ctx, req->submit.sqe);
restart:
	do {
		struct sqe_submit *s = &req->submit;
		const struct io_uring_sqe *sqe = s->sqe;

		/* Ensure we clear previously set non-block flag */
		req->rw.ki_flags &= ~IOCB_NOWAIT;

		ret = 0;
		if (io_sqe_needs_user(sqe) && !cur_mm) {
			if (!mmget_not_zero(ctx->sqo_mm)) {
				ret = -EFAULT;
			} else {
				cur_mm = ctx->sqo_mm;
				use_mm(cur_mm);
				old_fs = get_fs();
				set_fs(USER_DS);
			}
		}

		if (!ret) {
			s->has_user = cur_mm != NULL;
			s->needs_lock = true;
			do {
				ret = __io_submit_sqe(ctx, req, s, false);
				/*
				 * We can get EAGAIN for polled IO even though
				 * we're forcing a sync submission from here,
				 * since we can't wait for request slots on the
				 * block side.
				 */
				if (ret != -EAGAIN)
					break;
				cond_resched();
			} while (1);
		}

		/* drop submission reference */
		io_put_req(req);

		if (ret) {
<<<<<<< HEAD
			io_cqring_add_event(ctx, sqe->user_data, ret);
=======
			io_cqring_add_event(ctx, sqe->user_data, ret, 0);
>>>>>>> 558ac860
			io_put_req(req);
		}

		/* async context always use a copy of the sqe */
		kfree(sqe);

		if (!async_list)
			break;
		if (!list_empty(&req_list)) {
			req = list_first_entry(&req_list, struct io_kiocb,
						list);
			list_del(&req->list);
			continue;
		}
		if (list_empty(&async_list->list))
			break;

		req = NULL;
		spin_lock(&async_list->lock);
		if (list_empty(&async_list->list)) {
			spin_unlock(&async_list->lock);
			break;
		}
		list_splice_init(&async_list->list, &req_list);
		spin_unlock(&async_list->lock);

		req = list_first_entry(&req_list, struct io_kiocb, list);
		list_del(&req->list);
	} while (req);

	/*
	 * Rare case of racing with a submitter. If we find the count has
	 * dropped to zero AND we have pending work items, then restart
	 * the processing. This is a tiny race window.
	 */
	if (async_list) {
		ret = atomic_dec_return(&async_list->cnt);
		while (!ret && !list_empty(&async_list->list)) {
			spin_lock(&async_list->lock);
			atomic_inc(&async_list->cnt);
			list_splice_init(&async_list->list, &req_list);
			spin_unlock(&async_list->lock);

			if (!list_empty(&req_list)) {
				req = list_first_entry(&req_list,
							struct io_kiocb, list);
				list_del(&req->list);
				goto restart;
			}
			ret = atomic_dec_return(&async_list->cnt);
		}
	}

	if (cur_mm) {
		set_fs(old_fs);
		unuse_mm(cur_mm);
		mmput(cur_mm);
	}
}

/*
 * See if we can piggy back onto previously submitted work, that is still
 * running. We currently only allow this if the new request is sequential
 * to the previous one we punted.
 */
static bool io_add_to_prev_work(struct async_list *list, struct io_kiocb *req)
{
	bool ret = false;

	if (!list)
		return false;
	if (!(req->flags & REQ_F_SEQ_PREV))
		return false;
	if (!atomic_read(&list->cnt))
		return false;

	ret = true;
	spin_lock(&list->lock);
	list_add_tail(&req->list, &list->list);
	if (!atomic_read(&list->cnt)) {
		list_del_init(&req->list);
		ret = false;
	}
	spin_unlock(&list->lock);
	return ret;
}

static bool io_op_needs_file(const struct io_uring_sqe *sqe)
{
	int op = READ_ONCE(sqe->opcode);

	switch (op) {
	case IORING_OP_NOP:
	case IORING_OP_POLL_REMOVE:
		return false;
	default:
		return true;
	}
}

static int io_req_set_file(struct io_ring_ctx *ctx, const struct sqe_submit *s,
			   struct io_submit_state *state, struct io_kiocb *req)
{
	unsigned flags;
	int fd;

	flags = READ_ONCE(s->sqe->flags);
	fd = READ_ONCE(s->sqe->fd);

<<<<<<< HEAD
	if (flags & IOSQE_IO_DRAIN) {
		req->flags |= REQ_F_IO_DRAIN;
		req->sequence = ctx->cached_sq_head - 1;
	}

=======
>>>>>>> 558ac860
	if (!io_op_needs_file(s->sqe)) {
		req->file = NULL;
		return 0;
	}

	if (flags & IOSQE_FIXED_FILE) {
		if (unlikely(!ctx->user_files ||
		    (unsigned) fd >= ctx->nr_user_files))
			return -EBADF;
		req->file = ctx->user_files[fd];
		req->flags |= REQ_F_FIXED_FILE;
	} else {
		if (s->needs_fixed_file)
			return -EBADF;
		req->file = io_file_get(state, fd);
		if (unlikely(!req->file))
			return -EBADF;
	}

	return 0;
}

static int io_submit_sqe(struct io_ring_ctx *ctx, struct sqe_submit *s,
			 struct io_submit_state *state)
{
	struct io_kiocb *req;
	int ret;

	/* enforce forwards compatibility on users */
	if (unlikely(s->sqe->flags & ~(IOSQE_FIXED_FILE | IOSQE_IO_DRAIN)))
		return -EINVAL;

	req = io_get_req(ctx, state);
	if (unlikely(!req))
		return -EAGAIN;

	ret = io_req_set_file(ctx, s, state, req);
	if (unlikely(ret))
		goto out;

<<<<<<< HEAD
	ret = io_req_defer(ctx, req, s->sqe);
	if (ret) {
		if (ret == -EIOCBQUEUED)
			ret = 0;
		return ret;
	}

=======
>>>>>>> 558ac860
	ret = __io_submit_sqe(ctx, req, s, true);
	if (ret == -EAGAIN && !(req->flags & REQ_F_NOWAIT)) {
		struct io_uring_sqe *sqe_copy;

		sqe_copy = kmalloc(sizeof(*sqe_copy), GFP_KERNEL);
		if (sqe_copy) {
			struct async_list *list;

			memcpy(sqe_copy, s->sqe, sizeof(*sqe_copy));
			s->sqe = sqe_copy;

			memcpy(&req->submit, s, sizeof(*s));
			list = io_async_list_from_sqe(ctx, s->sqe);
			if (!io_add_to_prev_work(list, req)) {
				if (list)
					atomic_inc(&list->cnt);
				INIT_WORK(&req->work, io_sq_wq_submit_work);
				queue_work(ctx->sqo_wq, &req->work);
			}

			/*
			 * Queued up for async execution, worker will release
			 * submit reference when the iocb is actually
			 * submitted.
			 */
			return 0;
		}
	}

out:
	/* drop submission reference */
	io_put_req(req);

	/* and drop final reference, if we failed */
	if (ret)
		io_put_req(req);

	return ret;
}

/*
 * Batched submission is done, ensure local IO is flushed out.
 */
static void io_submit_state_end(struct io_submit_state *state)
{
	blk_finish_plug(&state->plug);
	io_file_put(state);
	if (state->free_reqs)
		kmem_cache_free_bulk(req_cachep, state->free_reqs,
					&state->reqs[state->cur_req]);
}

/*
 * Start submission side cache.
 */
static void io_submit_state_start(struct io_submit_state *state,
				  struct io_ring_ctx *ctx, unsigned max_ios)
{
	blk_start_plug(&state->plug);
	state->free_reqs = 0;
	state->file = NULL;
	state->ios_left = max_ios;
}

static void io_commit_sqring(struct io_ring_ctx *ctx)
{
	struct io_sq_ring *ring = ctx->sq_ring;

	if (ctx->cached_sq_head != READ_ONCE(ring->r.head)) {
		/*
		 * Ensure any loads from the SQEs are done at this point,
		 * since once we write the new head, the application could
		 * write new data to them.
		 */
		smp_store_release(&ring->r.head, ctx->cached_sq_head);
	}
}

/*
 * Fetch an sqe, if one is available. Note that s->sqe will point to memory
 * that is mapped by userspace. This means that care needs to be taken to
 * ensure that reads are stable, as we cannot rely on userspace always
 * being a good citizen. If members of the sqe are validated and then later
 * used, it's important that those reads are done through READ_ONCE() to
 * prevent a re-load down the line.
 */
static bool io_get_sqring(struct io_ring_ctx *ctx, struct sqe_submit *s)
{
	struct io_sq_ring *ring = ctx->sq_ring;
	unsigned head;

	/*
	 * The cached sq head (or cq tail) serves two purposes:
	 *
	 * 1) allows us to batch the cost of updating the user visible
	 *    head updates.
	 * 2) allows the kernel side to track the head on its own, even
	 *    though the application is the one updating it.
	 */
	head = ctx->cached_sq_head;
	/* make sure SQ entry isn't read before tail */
	if (head == smp_load_acquire(&ring->r.tail))
		return false;

	head = READ_ONCE(ring->array[head & ctx->sq_mask]);
	if (head < ctx->sq_entries) {
		s->index = head;
		s->sqe = &ctx->sq_sqes[head];
		ctx->cached_sq_head++;
		return true;
	}

	/* drop invalid entries */
	ctx->cached_sq_head++;
	ring->dropped++;
	return false;
}

static int io_submit_sqes(struct io_ring_ctx *ctx, struct sqe_submit *sqes,
			  unsigned int nr, bool has_user, bool mm_fault)
{
	struct io_submit_state state, *statep = NULL;
	int ret, i, submitted = 0;

	if (nr > IO_PLUG_THRESHOLD) {
		io_submit_state_start(&state, ctx, nr);
		statep = &state;
	}

	for (i = 0; i < nr; i++) {
		if (unlikely(mm_fault)) {
			ret = -EFAULT;
		} else {
			sqes[i].has_user = has_user;
			sqes[i].needs_lock = true;
			sqes[i].needs_fixed_file = true;
			ret = io_submit_sqe(ctx, &sqes[i], statep);
		}
		if (!ret) {
			submitted++;
			continue;
		}

		io_cqring_add_event(ctx, sqes[i].sqe->user_data, ret);
	}

	if (statep)
		io_submit_state_end(&state);

	return submitted;
}

static int io_sq_thread(void *data)
{
	struct sqe_submit sqes[IO_IOPOLL_BATCH];
	struct io_ring_ctx *ctx = data;
	struct mm_struct *cur_mm = NULL;
	mm_segment_t old_fs;
	DEFINE_WAIT(wait);
	unsigned inflight;
	unsigned long timeout;

	old_fs = get_fs();
	set_fs(USER_DS);

	timeout = inflight = 0;
	while (!kthread_should_park()) {
		bool all_fixed, mm_fault = false;
		int i;

		if (inflight) {
			unsigned nr_events = 0;

			if (ctx->flags & IORING_SETUP_IOPOLL) {
				/*
				 * We disallow the app entering submit/complete
				 * with polling, but we still need to lock the
				 * ring to prevent racing with polled issue
				 * that got punted to a workqueue.
				 */
				mutex_lock(&ctx->uring_lock);
				io_iopoll_check(ctx, &nr_events, 0);
				mutex_unlock(&ctx->uring_lock);
			} else {
				/*
				 * Normal IO, just pretend everything completed.
				 * We don't have to poll completions for that.
				 */
				nr_events = inflight;
			}

			inflight -= nr_events;
			if (!inflight)
				timeout = jiffies + ctx->sq_thread_idle;
		}

		if (!io_get_sqring(ctx, &sqes[0])) {
			/*
			 * We're polling. If we're within the defined idle
			 * period, then let us spin without work before going
			 * to sleep.
			 */
			if (inflight || !time_after(jiffies, timeout)) {
				cpu_relax();
				continue;
			}

			/*
			 * Drop cur_mm before scheduling, we can't hold it for
			 * long periods (or over schedule()). Do this before
			 * adding ourselves to the waitqueue, as the unuse/drop
			 * may sleep.
			 */
			if (cur_mm) {
				unuse_mm(cur_mm);
				mmput(cur_mm);
				cur_mm = NULL;
			}

			prepare_to_wait(&ctx->sqo_wait, &wait,
						TASK_INTERRUPTIBLE);

			/* Tell userspace we may need a wakeup call */
			ctx->sq_ring->flags |= IORING_SQ_NEED_WAKEUP;
			/* make sure to read SQ tail after writing flags */
			smp_mb();

			if (!io_get_sqring(ctx, &sqes[0])) {
				if (kthread_should_park()) {
					finish_wait(&ctx->sqo_wait, &wait);
					break;
				}
				if (signal_pending(current))
					flush_signals(current);
				schedule();
				finish_wait(&ctx->sqo_wait, &wait);

				ctx->sq_ring->flags &= ~IORING_SQ_NEED_WAKEUP;
				continue;
			}
			finish_wait(&ctx->sqo_wait, &wait);

			ctx->sq_ring->flags &= ~IORING_SQ_NEED_WAKEUP;
		}

		i = 0;
		all_fixed = true;
		do {
			if (all_fixed && io_sqe_needs_user(sqes[i].sqe))
				all_fixed = false;

			i++;
			if (i == ARRAY_SIZE(sqes))
				break;
		} while (io_get_sqring(ctx, &sqes[i]));

		/* Unless all new commands are FIXED regions, grab mm */
		if (!all_fixed && !cur_mm) {
			mm_fault = !mmget_not_zero(ctx->sqo_mm);
			if (!mm_fault) {
				use_mm(ctx->sqo_mm);
				cur_mm = ctx->sqo_mm;
			}
		}

		inflight += io_submit_sqes(ctx, sqes, i, cur_mm != NULL,
						mm_fault);

		/* Commit SQ ring head once we've consumed all SQEs */
		io_commit_sqring(ctx);
	}

	set_fs(old_fs);
	if (cur_mm) {
		unuse_mm(cur_mm);
		mmput(cur_mm);
	}

<<<<<<< HEAD
	kthread_parkme();
=======
	if (kthread_should_park())
		kthread_parkme();
>>>>>>> 558ac860

	return 0;
}

static int io_ring_submit(struct io_ring_ctx *ctx, unsigned int to_submit)
{
	struct io_submit_state state, *statep = NULL;
	int i, submit = 0;

	if (to_submit > IO_PLUG_THRESHOLD) {
		io_submit_state_start(&state, ctx, to_submit);
		statep = &state;
	}

	for (i = 0; i < to_submit; i++) {
		struct sqe_submit s;
		int ret;

		if (!io_get_sqring(ctx, &s))
			break;

		s.has_user = true;
		s.needs_lock = false;
		s.needs_fixed_file = false;
		submit++;

		ret = io_submit_sqe(ctx, &s, statep);
		if (ret)
<<<<<<< HEAD
			io_cqring_add_event(ctx, s.sqe->user_data, ret);
=======
			io_cqring_add_event(ctx, s.sqe->user_data, ret, 0);
>>>>>>> 558ac860
	}
	io_commit_sqring(ctx);

	if (statep)
		io_submit_state_end(statep);

	return submit;
}

static unsigned io_cqring_events(struct io_cq_ring *ring)
{
	/* See comment at the top of this file */
	smp_rmb();
	return READ_ONCE(ring->r.tail) - READ_ONCE(ring->r.head);
}

/*
 * Wait until events become available, if we don't already have some. The
 * application must reap them itself, as they reside on the shared cq ring.
 */
static int io_cqring_wait(struct io_ring_ctx *ctx, int min_events,
			  const sigset_t __user *sig, size_t sigsz)
{
	struct io_cq_ring *ring = ctx->cq_ring;
	sigset_t ksigmask, sigsaved;
	int ret;

	if (io_cqring_events(ring) >= min_events)
		return 0;

	if (sig) {
#ifdef CONFIG_COMPAT
		if (in_compat_syscall())
			ret = set_compat_user_sigmask((const compat_sigset_t __user *)sig,
						      &ksigmask, &sigsaved, sigsz);
		else
#endif
			ret = set_user_sigmask(sig, &ksigmask,
					       &sigsaved, sigsz);

		if (ret)
			return ret;
	}

	ret = wait_event_interruptible(ctx->wait, io_cqring_events(ring) >= min_events);
	if (ret == -ERESTARTSYS)
		ret = -EINTR;

	if (sig)
		restore_user_sigmask(sig, &sigsaved);

	return READ_ONCE(ring->r.head) == READ_ONCE(ring->r.tail) ? ret : 0;
}

static void __io_sqe_files_unregister(struct io_ring_ctx *ctx)
{
#if defined(CONFIG_UNIX)
	if (ctx->ring_sock) {
		struct sock *sock = ctx->ring_sock->sk;
		struct sk_buff *skb;

		while ((skb = skb_dequeue(&sock->sk_receive_queue)) != NULL)
			kfree_skb(skb);
	}
#else
	int i;

	for (i = 0; i < ctx->nr_user_files; i++)
		fput(ctx->user_files[i]);
#endif
}

static int io_sqe_files_unregister(struct io_ring_ctx *ctx)
{
	if (!ctx->user_files)
		return -ENXIO;

	__io_sqe_files_unregister(ctx);
	kfree(ctx->user_files);
	ctx->user_files = NULL;
	ctx->nr_user_files = 0;
	return 0;
}

static void io_sq_thread_stop(struct io_ring_ctx *ctx)
{
	if (ctx->sqo_thread) {
<<<<<<< HEAD
		/*
		 * The park is a bit of a work-around, without it we get
		 * warning spews on shutdown with SQPOLL set and affinity
		 * set to a single CPU.
		 */
=======
		ctx->sqo_stop = 1;
		mb();
>>>>>>> 558ac860
		kthread_park(ctx->sqo_thread);
		kthread_stop(ctx->sqo_thread);
		ctx->sqo_thread = NULL;
	}
}

static void io_finish_async(struct io_ring_ctx *ctx)
{
	io_sq_thread_stop(ctx);

	if (ctx->sqo_wq) {
		destroy_workqueue(ctx->sqo_wq);
		ctx->sqo_wq = NULL;
	}
}

#if defined(CONFIG_UNIX)
static void io_destruct_skb(struct sk_buff *skb)
{
	struct io_ring_ctx *ctx = skb->sk->sk_user_data;

	io_finish_async(ctx);
	unix_destruct_scm(skb);
}

/*
 * Ensure the UNIX gc is aware of our file set, so we are certain that
 * the io_uring can be safely unregistered on process exit, even if we have
 * loops in the file referencing.
 */
static int __io_sqe_files_scm(struct io_ring_ctx *ctx, int nr, int offset)
{
	struct sock *sk = ctx->ring_sock->sk;
	struct scm_fp_list *fpl;
	struct sk_buff *skb;
	int i;

	if (!capable(CAP_SYS_RESOURCE) && !capable(CAP_SYS_ADMIN)) {
		unsigned long inflight = ctx->user->unix_inflight + nr;

		if (inflight > task_rlimit(current, RLIMIT_NOFILE))
			return -EMFILE;
	}

	fpl = kzalloc(sizeof(*fpl), GFP_KERNEL);
	if (!fpl)
		return -ENOMEM;

	skb = alloc_skb(0, GFP_KERNEL);
	if (!skb) {
		kfree(fpl);
		return -ENOMEM;
	}

	skb->sk = sk;
	skb->destructor = io_destruct_skb;

	fpl->user = get_uid(ctx->user);
	for (i = 0; i < nr; i++) {
		fpl->fp[i] = get_file(ctx->user_files[i + offset]);
		unix_inflight(fpl->user, fpl->fp[i]);
	}

	fpl->max = fpl->count = nr;
	UNIXCB(skb).fp = fpl;
	refcount_add(skb->truesize, &sk->sk_wmem_alloc);
	skb_queue_head(&sk->sk_receive_queue, skb);

	for (i = 0; i < nr; i++)
		fput(fpl->fp[i]);

	return 0;
}

/*
 * If UNIX sockets are enabled, fd passing can cause a reference cycle which
 * causes regular reference counting to break down. We rely on the UNIX
 * garbage collection to take care of this problem for us.
 */
static int io_sqe_files_scm(struct io_ring_ctx *ctx)
{
	unsigned left, total;
	int ret = 0;

	total = 0;
	left = ctx->nr_user_files;
	while (left) {
		unsigned this_files = min_t(unsigned, left, SCM_MAX_FD);

		ret = __io_sqe_files_scm(ctx, this_files, total);
		if (ret)
			break;
		left -= this_files;
		total += this_files;
	}

	if (!ret)
		return 0;

	while (total < ctx->nr_user_files) {
		fput(ctx->user_files[total]);
		total++;
	}

	return ret;
}
#else
static int io_sqe_files_scm(struct io_ring_ctx *ctx)
{
	return 0;
}
#endif

static int io_sqe_files_register(struct io_ring_ctx *ctx, void __user *arg,
				 unsigned nr_args)
{
	__s32 __user *fds = (__s32 __user *) arg;
	int fd, ret = 0;
	unsigned i;

	if (ctx->user_files)
		return -EBUSY;
	if (!nr_args)
		return -EINVAL;
	if (nr_args > IORING_MAX_FIXED_FILES)
		return -EMFILE;

	ctx->user_files = kcalloc(nr_args, sizeof(struct file *), GFP_KERNEL);
	if (!ctx->user_files)
		return -ENOMEM;

	for (i = 0; i < nr_args; i++) {
		ret = -EFAULT;
		if (copy_from_user(&fd, &fds[i], sizeof(fd)))
			break;

		ctx->user_files[i] = fget(fd);

		ret = -EBADF;
		if (!ctx->user_files[i])
			break;
		/*
		 * Don't allow io_uring instances to be registered. If UNIX
		 * isn't enabled, then this causes a reference cycle and this
		 * instance can never get freed. If UNIX is enabled we'll
		 * handle it just fine, but there's still no point in allowing
		 * a ring fd as it doesn't support regular read/write anyway.
		 */
		if (ctx->user_files[i]->f_op == &io_uring_fops) {
			fput(ctx->user_files[i]);
			break;
		}
		ctx->nr_user_files++;
		ret = 0;
	}

	if (ret) {
		for (i = 0; i < ctx->nr_user_files; i++)
			fput(ctx->user_files[i]);

		kfree(ctx->user_files);
		ctx->user_files = NULL;
		ctx->nr_user_files = 0;
		return ret;
	}

	ret = io_sqe_files_scm(ctx);
	if (ret)
		io_sqe_files_unregister(ctx);

	return ret;
}

static int io_sq_offload_start(struct io_ring_ctx *ctx,
			       struct io_uring_params *p)
{
	int ret;

	init_waitqueue_head(&ctx->sqo_wait);
	mmgrab(current->mm);
	ctx->sqo_mm = current->mm;

	if (ctx->flags & IORING_SETUP_SQPOLL) {
		ret = -EPERM;
		if (!capable(CAP_SYS_ADMIN))
			goto err;

		ctx->sq_thread_idle = msecs_to_jiffies(p->sq_thread_idle);
		if (!ctx->sq_thread_idle)
			ctx->sq_thread_idle = HZ;

		if (p->flags & IORING_SETUP_SQ_AFF) {
<<<<<<< HEAD
			int cpu = p->sq_thread_cpu;

			ret = -EINVAL;
			if (cpu >= nr_cpu_ids)
				goto err;
			if (!cpu_online(cpu))
=======
			int cpu = array_index_nospec(p->sq_thread_cpu,
							nr_cpu_ids);

			ret = -EINVAL;
			if (!cpu_possible(cpu))
>>>>>>> 558ac860
				goto err;

			ctx->sqo_thread = kthread_create_on_cpu(io_sq_thread,
							ctx, cpu,
							"io_uring-sq");
		} else {
			ctx->sqo_thread = kthread_create(io_sq_thread, ctx,
							"io_uring-sq");
		}
		if (IS_ERR(ctx->sqo_thread)) {
			ret = PTR_ERR(ctx->sqo_thread);
			ctx->sqo_thread = NULL;
			goto err;
		}
		wake_up_process(ctx->sqo_thread);
	} else if (p->flags & IORING_SETUP_SQ_AFF) {
		/* Can't have SQ_AFF without SQPOLL */
		ret = -EINVAL;
		goto err;
	}

	/* Do QD, or 2 * CPUS, whatever is smallest */
	ctx->sqo_wq = alloc_workqueue("io_ring-wq", WQ_UNBOUND | WQ_FREEZABLE,
			min(ctx->sq_entries - 1, 2 * num_online_cpus()));
	if (!ctx->sqo_wq) {
		ret = -ENOMEM;
		goto err;
	}

	return 0;
err:
	io_sq_thread_stop(ctx);
	mmdrop(ctx->sqo_mm);
	ctx->sqo_mm = NULL;
	return ret;
}

static void io_unaccount_mem(struct user_struct *user, unsigned long nr_pages)
{
	atomic_long_sub(nr_pages, &user->locked_vm);
}

static int io_account_mem(struct user_struct *user, unsigned long nr_pages)
{
	unsigned long page_limit, cur_pages, new_pages;

	/* Don't allow more pages than we can safely lock */
	page_limit = rlimit(RLIMIT_MEMLOCK) >> PAGE_SHIFT;

	do {
		cur_pages = atomic_long_read(&user->locked_vm);
		new_pages = cur_pages + nr_pages;
		if (new_pages > page_limit)
			return -ENOMEM;
	} while (atomic_long_cmpxchg(&user->locked_vm, cur_pages,
					new_pages) != cur_pages);

	return 0;
}

static void io_mem_free(void *ptr)
{
	struct page *page;

	if (!ptr)
		return;

	page = virt_to_head_page(ptr);
	if (put_page_testzero(page))
		free_compound_page(page);
}

static void *io_mem_alloc(size_t size)
{
	gfp_t gfp_flags = GFP_KERNEL | __GFP_ZERO | __GFP_NOWARN | __GFP_COMP |
				__GFP_NORETRY;

	return (void *) __get_free_pages(gfp_flags, get_order(size));
}

static unsigned long ring_pages(unsigned sq_entries, unsigned cq_entries)
{
	struct io_sq_ring *sq_ring;
	struct io_cq_ring *cq_ring;
	size_t bytes;

	bytes = struct_size(sq_ring, array, sq_entries);
	bytes += array_size(sizeof(struct io_uring_sqe), sq_entries);
	bytes += struct_size(cq_ring, cqes, cq_entries);

	return (bytes + PAGE_SIZE - 1) / PAGE_SIZE;
}

static int io_sqe_buffer_unregister(struct io_ring_ctx *ctx)
{
	int i, j;

	if (!ctx->user_bufs)
		return -ENXIO;

	for (i = 0; i < ctx->nr_user_bufs; i++) {
		struct io_mapped_ubuf *imu = &ctx->user_bufs[i];

		for (j = 0; j < imu->nr_bvecs; j++)
			put_page(imu->bvec[j].bv_page);

		if (ctx->account_mem)
			io_unaccount_mem(ctx->user, imu->nr_bvecs);
		kvfree(imu->bvec);
		imu->nr_bvecs = 0;
	}

	kfree(ctx->user_bufs);
	ctx->user_bufs = NULL;
	ctx->nr_user_bufs = 0;
	return 0;
}

static int io_copy_iov(struct io_ring_ctx *ctx, struct iovec *dst,
		       void __user *arg, unsigned index)
{
	struct iovec __user *src;

#ifdef CONFIG_COMPAT
	if (ctx->compat) {
		struct compat_iovec __user *ciovs;
		struct compat_iovec ciov;

		ciovs = (struct compat_iovec __user *) arg;
		if (copy_from_user(&ciov, &ciovs[index], sizeof(ciov)))
			return -EFAULT;

		dst->iov_base = (void __user *) (unsigned long) ciov.iov_base;
		dst->iov_len = ciov.iov_len;
		return 0;
	}
#endif
	src = (struct iovec __user *) arg;
	if (copy_from_user(dst, &src[index], sizeof(*dst)))
		return -EFAULT;
	return 0;
}

static int io_sqe_buffer_register(struct io_ring_ctx *ctx, void __user *arg,
				  unsigned nr_args)
{
	struct vm_area_struct **vmas = NULL;
	struct page **pages = NULL;
	int i, j, got_pages = 0;
	int ret = -EINVAL;

	if (ctx->user_bufs)
		return -EBUSY;
	if (!nr_args || nr_args > UIO_MAXIOV)
		return -EINVAL;

	ctx->user_bufs = kcalloc(nr_args, sizeof(struct io_mapped_ubuf),
					GFP_KERNEL);
	if (!ctx->user_bufs)
		return -ENOMEM;

	for (i = 0; i < nr_args; i++) {
		struct io_mapped_ubuf *imu = &ctx->user_bufs[i];
		unsigned long off, start, end, ubuf;
		int pret, nr_pages;
		struct iovec iov;
		size_t size;

		ret = io_copy_iov(ctx, &iov, arg, i);
		if (ret)
			goto err;

		/*
		 * Don't impose further limits on the size and buffer
		 * constraints here, we'll -EINVAL later when IO is
		 * submitted if they are wrong.
		 */
		ret = -EFAULT;
		if (!iov.iov_base || !iov.iov_len)
			goto err;

		/* arbitrary limit, but we need something */
		if (iov.iov_len > SZ_1G)
			goto err;

		ubuf = (unsigned long) iov.iov_base;
		end = (ubuf + iov.iov_len + PAGE_SIZE - 1) >> PAGE_SHIFT;
		start = ubuf >> PAGE_SHIFT;
		nr_pages = end - start;

		if (ctx->account_mem) {
			ret = io_account_mem(ctx->user, nr_pages);
			if (ret)
				goto err;
		}

		ret = 0;
		if (!pages || nr_pages > got_pages) {
			kfree(vmas);
			kfree(pages);
			pages = kvmalloc_array(nr_pages, sizeof(struct page *),
						GFP_KERNEL);
			vmas = kvmalloc_array(nr_pages,
					sizeof(struct vm_area_struct *),
					GFP_KERNEL);
			if (!pages || !vmas) {
				ret = -ENOMEM;
				if (ctx->account_mem)
					io_unaccount_mem(ctx->user, nr_pages);
				goto err;
			}
			got_pages = nr_pages;
		}

		imu->bvec = kvmalloc_array(nr_pages, sizeof(struct bio_vec),
						GFP_KERNEL);
		ret = -ENOMEM;
		if (!imu->bvec) {
			if (ctx->account_mem)
				io_unaccount_mem(ctx->user, nr_pages);
			goto err;
		}

		ret = 0;
		down_read(&current->mm->mmap_sem);
		pret = get_user_pages(ubuf, nr_pages,
				      FOLL_WRITE | FOLL_LONGTERM,
				      pages, vmas);
		if (pret == nr_pages) {
			/* don't support file backed memory */
			for (j = 0; j < nr_pages; j++) {
				struct vm_area_struct *vma = vmas[j];

				if (vma->vm_file &&
				    !is_file_hugepages(vma->vm_file)) {
					ret = -EOPNOTSUPP;
					break;
				}
			}
		} else {
			ret = pret < 0 ? pret : -EFAULT;
		}
		up_read(&current->mm->mmap_sem);
		if (ret) {
			/*
			 * if we did partial map, or found file backed vmas,
			 * release any pages we did get
			 */
			if (pret > 0) {
				for (j = 0; j < pret; j++)
					put_page(pages[j]);
			}
			if (ctx->account_mem)
				io_unaccount_mem(ctx->user, nr_pages);
			kvfree(imu->bvec);
			goto err;
		}

		off = ubuf & ~PAGE_MASK;
		size = iov.iov_len;
		for (j = 0; j < nr_pages; j++) {
			size_t vec_len;

			vec_len = min_t(size_t, size, PAGE_SIZE - off);
			imu->bvec[j].bv_page = pages[j];
			imu->bvec[j].bv_len = vec_len;
			imu->bvec[j].bv_offset = off;
			off = 0;
			size -= vec_len;
		}
		/* store original address for later verification */
		imu->ubuf = ubuf;
		imu->len = iov.iov_len;
		imu->nr_bvecs = nr_pages;

		ctx->nr_user_bufs++;
	}
	kvfree(pages);
	kvfree(vmas);
	return 0;
err:
	kvfree(pages);
	kvfree(vmas);
	io_sqe_buffer_unregister(ctx);
	return ret;
}

static int io_eventfd_register(struct io_ring_ctx *ctx, void __user *arg)
{
	__s32 __user *fds = arg;
	int fd;

	if (ctx->cq_ev_fd)
		return -EBUSY;

	if (copy_from_user(&fd, fds, sizeof(*fds)))
		return -EFAULT;

	ctx->cq_ev_fd = eventfd_ctx_fdget(fd);
	if (IS_ERR(ctx->cq_ev_fd)) {
		int ret = PTR_ERR(ctx->cq_ev_fd);
		ctx->cq_ev_fd = NULL;
		return ret;
	}

	return 0;
}

static int io_eventfd_unregister(struct io_ring_ctx *ctx)
{
	if (ctx->cq_ev_fd) {
		eventfd_ctx_put(ctx->cq_ev_fd);
		ctx->cq_ev_fd = NULL;
		return 0;
	}

	return -ENXIO;
}

static void io_ring_ctx_free(struct io_ring_ctx *ctx)
{
	io_finish_async(ctx);
	if (ctx->sqo_mm)
		mmdrop(ctx->sqo_mm);

	io_iopoll_reap_events(ctx);
	io_sqe_buffer_unregister(ctx);
	io_sqe_files_unregister(ctx);
	io_eventfd_unregister(ctx);

#if defined(CONFIG_UNIX)
	if (ctx->ring_sock) {
		ctx->ring_sock->file = NULL; /* so that iput() is called */
		sock_release(ctx->ring_sock);
	}
#endif

	io_mem_free(ctx->sq_ring);
	io_mem_free(ctx->sq_sqes);
	io_mem_free(ctx->cq_ring);

	percpu_ref_exit(&ctx->refs);
	if (ctx->account_mem)
		io_unaccount_mem(ctx->user,
				ring_pages(ctx->sq_entries, ctx->cq_entries));
	free_uid(ctx->user);
	kfree(ctx);
}

static __poll_t io_uring_poll(struct file *file, poll_table *wait)
{
	struct io_ring_ctx *ctx = file->private_data;
	__poll_t mask = 0;

	poll_wait(file, &ctx->cq_wait, wait);
	/*
	 * synchronizes with barrier from wq_has_sleeper call in
	 * io_commit_cqring
	 */
	smp_rmb();
	if (READ_ONCE(ctx->sq_ring->r.tail) - ctx->cached_sq_head !=
	    ctx->sq_ring->ring_entries)
		mask |= EPOLLOUT | EPOLLWRNORM;
	if (READ_ONCE(ctx->cq_ring->r.head) != ctx->cached_cq_tail)
		mask |= EPOLLIN | EPOLLRDNORM;

	return mask;
}

static int io_uring_fasync(int fd, struct file *file, int on)
{
	struct io_ring_ctx *ctx = file->private_data;

	return fasync_helper(fd, file, on, &ctx->cq_fasync);
}

static void io_ring_ctx_wait_and_kill(struct io_ring_ctx *ctx)
{
	mutex_lock(&ctx->uring_lock);
	percpu_ref_kill(&ctx->refs);
	mutex_unlock(&ctx->uring_lock);

	io_poll_remove_all(ctx);
	io_iopoll_reap_events(ctx);
	wait_for_completion(&ctx->ctx_done);
	io_ring_ctx_free(ctx);
}

static int io_uring_release(struct inode *inode, struct file *file)
{
	struct io_ring_ctx *ctx = file->private_data;

	file->private_data = NULL;
	io_ring_ctx_wait_and_kill(ctx);
	return 0;
}

static int io_uring_mmap(struct file *file, struct vm_area_struct *vma)
{
	loff_t offset = (loff_t) vma->vm_pgoff << PAGE_SHIFT;
	unsigned long sz = vma->vm_end - vma->vm_start;
	struct io_ring_ctx *ctx = file->private_data;
	unsigned long pfn;
	struct page *page;
	void *ptr;

	switch (offset) {
	case IORING_OFF_SQ_RING:
		ptr = ctx->sq_ring;
		break;
	case IORING_OFF_SQES:
		ptr = ctx->sq_sqes;
		break;
	case IORING_OFF_CQ_RING:
		ptr = ctx->cq_ring;
		break;
	default:
		return -EINVAL;
	}

	page = virt_to_head_page(ptr);
	if (sz > (PAGE_SIZE << compound_order(page)))
		return -EINVAL;

	pfn = virt_to_phys(ptr) >> PAGE_SHIFT;
	return remap_pfn_range(vma, vma->vm_start, pfn, sz, vma->vm_page_prot);
}

SYSCALL_DEFINE6(io_uring_enter, unsigned int, fd, u32, to_submit,
		u32, min_complete, u32, flags, const sigset_t __user *, sig,
		size_t, sigsz)
{
	struct io_ring_ctx *ctx;
	long ret = -EBADF;
	int submitted = 0;
	struct fd f;

	if (flags & ~(IORING_ENTER_GETEVENTS | IORING_ENTER_SQ_WAKEUP))
		return -EINVAL;

	f = fdget(fd);
	if (!f.file)
		return -EBADF;

	ret = -EOPNOTSUPP;
	if (f.file->f_op != &io_uring_fops)
		goto out_fput;

	ret = -ENXIO;
	ctx = f.file->private_data;
	if (!percpu_ref_tryget(&ctx->refs))
		goto out_fput;

	/*
	 * For SQ polling, the thread will do all submissions and completions.
	 * Just return the requested submit count, and wake the thread if
	 * we were asked to.
	 */
	if (ctx->flags & IORING_SETUP_SQPOLL) {
		if (flags & IORING_ENTER_SQ_WAKEUP)
			wake_up(&ctx->sqo_wait);
		submitted = to_submit;
		goto out_ctx;
	}

	ret = 0;
	if (to_submit) {
		to_submit = min(to_submit, ctx->sq_entries);

		mutex_lock(&ctx->uring_lock);
		submitted = io_ring_submit(ctx, to_submit);
		mutex_unlock(&ctx->uring_lock);
	}
	if (flags & IORING_ENTER_GETEVENTS) {
		unsigned nr_events = 0;

		min_complete = min(min_complete, ctx->cq_entries);

		if (ctx->flags & IORING_SETUP_IOPOLL) {
			mutex_lock(&ctx->uring_lock);
			ret = io_iopoll_check(ctx, &nr_events, min_complete);
			mutex_unlock(&ctx->uring_lock);
		} else {
			ret = io_cqring_wait(ctx, min_complete, sig, sigsz);
		}
	}

out_ctx:
	io_ring_drop_ctx_refs(ctx, 1);
out_fput:
	fdput(f);
	return submitted ? submitted : ret;
}

static const struct file_operations io_uring_fops = {
	.release	= io_uring_release,
	.mmap		= io_uring_mmap,
	.poll		= io_uring_poll,
	.fasync		= io_uring_fasync,
};

static int io_allocate_scq_urings(struct io_ring_ctx *ctx,
				  struct io_uring_params *p)
{
	struct io_sq_ring *sq_ring;
	struct io_cq_ring *cq_ring;
	size_t size;

	sq_ring = io_mem_alloc(struct_size(sq_ring, array, p->sq_entries));
	if (!sq_ring)
		return -ENOMEM;

	ctx->sq_ring = sq_ring;
	sq_ring->ring_mask = p->sq_entries - 1;
	sq_ring->ring_entries = p->sq_entries;
	ctx->sq_mask = sq_ring->ring_mask;
	ctx->sq_entries = sq_ring->ring_entries;

	size = array_size(sizeof(struct io_uring_sqe), p->sq_entries);
	if (size == SIZE_MAX)
		return -EOVERFLOW;

	ctx->sq_sqes = io_mem_alloc(size);
	if (!ctx->sq_sqes)
		return -ENOMEM;

	cq_ring = io_mem_alloc(struct_size(cq_ring, cqes, p->cq_entries));
	if (!cq_ring)
		return -ENOMEM;

	ctx->cq_ring = cq_ring;
	cq_ring->ring_mask = p->cq_entries - 1;
	cq_ring->ring_entries = p->cq_entries;
	ctx->cq_mask = cq_ring->ring_mask;
	ctx->cq_entries = cq_ring->ring_entries;
	return 0;
}

/*
 * Allocate an anonymous fd, this is what constitutes the application
 * visible backing of an io_uring instance. The application mmaps this
 * fd to gain access to the SQ/CQ ring details. If UNIX sockets are enabled,
 * we have to tie this fd to a socket for file garbage collection purposes.
 */
static int io_uring_get_fd(struct io_ring_ctx *ctx)
{
	struct file *file;
	int ret;

#if defined(CONFIG_UNIX)
	ret = sock_create_kern(&init_net, PF_UNIX, SOCK_RAW, IPPROTO_IP,
				&ctx->ring_sock);
	if (ret)
		return ret;
#endif

	ret = get_unused_fd_flags(O_RDWR | O_CLOEXEC);
	if (ret < 0)
		goto err;

	file = anon_inode_getfile("[io_uring]", &io_uring_fops, ctx,
					O_RDWR | O_CLOEXEC);
	if (IS_ERR(file)) {
		put_unused_fd(ret);
		ret = PTR_ERR(file);
		goto err;
	}

#if defined(CONFIG_UNIX)
	ctx->ring_sock->file = file;
	ctx->ring_sock->sk->sk_user_data = ctx;
#endif
	fd_install(ret, file);
	return ret;
err:
#if defined(CONFIG_UNIX)
	sock_release(ctx->ring_sock);
	ctx->ring_sock = NULL;
#endif
	return ret;
}

static int io_uring_create(unsigned entries, struct io_uring_params *p)
{
	struct user_struct *user = NULL;
	struct io_ring_ctx *ctx;
	bool account_mem;
	int ret;

	if (!entries || entries > IORING_MAX_ENTRIES)
		return -EINVAL;

	/*
	 * Use twice as many entries for the CQ ring. It's possible for the
	 * application to drive a higher depth than the size of the SQ ring,
	 * since the sqes are only used at submission time. This allows for
	 * some flexibility in overcommitting a bit.
	 */
	p->sq_entries = roundup_pow_of_two(entries);
	p->cq_entries = 2 * p->sq_entries;

	user = get_uid(current_user());
	account_mem = !capable(CAP_IPC_LOCK);

	if (account_mem) {
		ret = io_account_mem(user,
				ring_pages(p->sq_entries, p->cq_entries));
		if (ret) {
			free_uid(user);
			return ret;
		}
	}

	ctx = io_ring_ctx_alloc(p);
	if (!ctx) {
		if (account_mem)
			io_unaccount_mem(user, ring_pages(p->sq_entries,
								p->cq_entries));
		free_uid(user);
		return -ENOMEM;
	}
	ctx->compat = in_compat_syscall();
	ctx->account_mem = account_mem;
	ctx->user = user;

	ret = io_allocate_scq_urings(ctx, p);
	if (ret)
		goto err;

	ret = io_sq_offload_start(ctx, p);
	if (ret)
		goto err;

	ret = io_uring_get_fd(ctx);
	if (ret < 0)
		goto err;

	memset(&p->sq_off, 0, sizeof(p->sq_off));
	p->sq_off.head = offsetof(struct io_sq_ring, r.head);
	p->sq_off.tail = offsetof(struct io_sq_ring, r.tail);
	p->sq_off.ring_mask = offsetof(struct io_sq_ring, ring_mask);
	p->sq_off.ring_entries = offsetof(struct io_sq_ring, ring_entries);
	p->sq_off.flags = offsetof(struct io_sq_ring, flags);
	p->sq_off.dropped = offsetof(struct io_sq_ring, dropped);
	p->sq_off.array = offsetof(struct io_sq_ring, array);

	memset(&p->cq_off, 0, sizeof(p->cq_off));
	p->cq_off.head = offsetof(struct io_cq_ring, r.head);
	p->cq_off.tail = offsetof(struct io_cq_ring, r.tail);
	p->cq_off.ring_mask = offsetof(struct io_cq_ring, ring_mask);
	p->cq_off.ring_entries = offsetof(struct io_cq_ring, ring_entries);
	p->cq_off.overflow = offsetof(struct io_cq_ring, overflow);
	p->cq_off.cqes = offsetof(struct io_cq_ring, cqes);
	return ret;
err:
	io_ring_ctx_wait_and_kill(ctx);
	return ret;
}

/*
 * Sets up an aio uring context, and returns the fd. Applications asks for a
 * ring size, we return the actual sq/cq ring sizes (among other things) in the
 * params structure passed in.
 */
static long io_uring_setup(u32 entries, struct io_uring_params __user *params)
{
	struct io_uring_params p;
	long ret;
	int i;

	if (copy_from_user(&p, params, sizeof(p)))
		return -EFAULT;
	for (i = 0; i < ARRAY_SIZE(p.resv); i++) {
		if (p.resv[i])
			return -EINVAL;
	}

	if (p.flags & ~(IORING_SETUP_IOPOLL | IORING_SETUP_SQPOLL |
			IORING_SETUP_SQ_AFF))
		return -EINVAL;

	ret = io_uring_create(entries, &p);
	if (ret < 0)
		return ret;

	if (copy_to_user(params, &p, sizeof(p)))
		return -EFAULT;

	return ret;
}

SYSCALL_DEFINE2(io_uring_setup, u32, entries,
		struct io_uring_params __user *, params)
{
	return io_uring_setup(entries, params);
}

static int __io_uring_register(struct io_ring_ctx *ctx, unsigned opcode,
			       void __user *arg, unsigned nr_args)
	__releases(ctx->uring_lock)
	__acquires(ctx->uring_lock)
{
	int ret;

	/*
	 * We're inside the ring mutex, if the ref is already dying, then
	 * someone else killed the ctx or is already going through
	 * io_uring_register().
	 */
	if (percpu_ref_is_dying(&ctx->refs))
		return -ENXIO;

	percpu_ref_kill(&ctx->refs);

	/*
	 * Drop uring mutex before waiting for references to exit. If another
	 * thread is currently inside io_uring_enter() it might need to grab
	 * the uring_lock to make progress. If we hold it here across the drain
	 * wait, then we can deadlock. It's safe to drop the mutex here, since
	 * no new references will come in after we've killed the percpu ref.
	 */
	mutex_unlock(&ctx->uring_lock);
	wait_for_completion(&ctx->ctx_done);
	mutex_lock(&ctx->uring_lock);

	switch (opcode) {
	case IORING_REGISTER_BUFFERS:
		ret = io_sqe_buffer_register(ctx, arg, nr_args);
		break;
	case IORING_UNREGISTER_BUFFERS:
		ret = -EINVAL;
		if (arg || nr_args)
			break;
		ret = io_sqe_buffer_unregister(ctx);
		break;
	case IORING_REGISTER_FILES:
		ret = io_sqe_files_register(ctx, arg, nr_args);
		break;
	case IORING_UNREGISTER_FILES:
		ret = -EINVAL;
		if (arg || nr_args)
			break;
		ret = io_sqe_files_unregister(ctx);
		break;
	case IORING_REGISTER_EVENTFD:
		ret = -EINVAL;
		if (nr_args != 1)
			break;
		ret = io_eventfd_register(ctx, arg);
		break;
	case IORING_UNREGISTER_EVENTFD:
		ret = -EINVAL;
		if (arg || nr_args)
			break;
		ret = io_eventfd_unregister(ctx);
		break;
	default:
		ret = -EINVAL;
		break;
	}

	/* bring the ctx back to life */
	reinit_completion(&ctx->ctx_done);
	percpu_ref_reinit(&ctx->refs);
	return ret;
}

SYSCALL_DEFINE4(io_uring_register, unsigned int, fd, unsigned int, opcode,
		void __user *, arg, unsigned int, nr_args)
{
	struct io_ring_ctx *ctx;
	long ret = -EBADF;
	struct fd f;

	f = fdget(fd);
	if (!f.file)
		return -EBADF;

	ret = -EOPNOTSUPP;
	if (f.file->f_op != &io_uring_fops)
		goto out_fput;

	ctx = f.file->private_data;

	mutex_lock(&ctx->uring_lock);
	ret = __io_uring_register(ctx, opcode, arg, nr_args);
	mutex_unlock(&ctx->uring_lock);
out_fput:
	fdput(f);
	return ret;
}

static int __init io_uring_init(void)
{
	req_cachep = KMEM_CACHE(io_kiocb, SLAB_HWCACHE_ALIGN | SLAB_PANIC);
	return 0;
};
__initcall(io_uring_init);<|MERGE_RESOLUTION|>--- conflicted
+++ resolved
@@ -328,12 +328,8 @@
 #define REQ_F_IOPOLL_COMPLETED	2	/* polled IO has completed */
 #define REQ_F_FIXED_FILE	4	/* ctx owns file */
 #define REQ_F_SEQ_PREV		8	/* sequential with previous */
-<<<<<<< HEAD
 #define REQ_F_IO_DRAIN		16	/* drain existing IO first */
 #define REQ_F_IO_DRAINED	32	/* drain done */
-=======
-#define REQ_F_PREPPED		16	/* prep already done */
->>>>>>> 558ac860
 	u64			user_data;
 	u32			error;	/* iopoll result from callback */
 	u32			sequence;
@@ -520,28 +516,17 @@
 		wake_up(&ctx->wait);
 	if (waitqueue_active(&ctx->sqo_wait))
 		wake_up(&ctx->sqo_wait);
-<<<<<<< HEAD
 	if (ctx->cq_ev_fd)
 		eventfd_signal(ctx->cq_ev_fd, 1);
 }
 
 static void io_cqring_add_event(struct io_ring_ctx *ctx, u64 user_data,
 				long res)
-=======
-}
-
-static void io_cqring_add_event(struct io_ring_ctx *ctx, u64 user_data,
-				long res, unsigned ev_flags)
->>>>>>> 558ac860
 {
 	unsigned long flags;
 
 	spin_lock_irqsave(&ctx->completion_lock, flags);
-<<<<<<< HEAD
 	io_cqring_fill_event(ctx, user_data, res);
-=======
-	io_cqring_fill_event(ctx, user_data, res, ev_flags);
->>>>>>> 558ac860
 	io_commit_cqring(ctx);
 	spin_unlock_irqrestore(&ctx->completion_lock, flags);
 
@@ -643,11 +628,7 @@
 		req = list_first_entry(done, struct io_kiocb, list);
 		list_del(&req->list);
 
-<<<<<<< HEAD
 		io_cqring_fill_event(ctx, req->user_data, req->error);
-=======
-		io_cqring_fill_event(ctx, req->user_data, req->error, 0);
->>>>>>> 558ac860
 		(*nr_events)++;
 
 		if (refcount_dec_and_test(&req->refs)) {
@@ -795,11 +776,7 @@
 
 	kiocb_end_write(kiocb);
 
-<<<<<<< HEAD
 	io_cqring_add_event(req->ctx, req->user_data, res);
-=======
-	io_cqring_add_event(req->ctx, req->user_data, res, 0);
->>>>>>> 558ac860
 	io_put_req(req);
 }
 
@@ -918,12 +895,6 @@
 
 	if (!req->file)
 		return -EBADF;
-<<<<<<< HEAD
-=======
-	/* For -EAGAIN retry, everything is already prepped */
-	if (req->flags & REQ_F_PREPPED)
-		return 0;
->>>>>>> 558ac860
 
 	if (force_nonblock && !io_file_supports_async(req->file))
 		force_nonblock = false;
@@ -966,7 +937,6 @@
 			return -EINVAL;
 		kiocb->ki_complete = io_complete_rw;
 	}
-	req->flags |= REQ_F_PREPPED;
 	return 0;
 }
 
@@ -1241,11 +1211,7 @@
 	if (unlikely(ctx->flags & IORING_SETUP_IOPOLL))
 		return -EINVAL;
 
-<<<<<<< HEAD
 	io_cqring_add_event(ctx, user_data, err);
-=======
-	io_cqring_add_event(ctx, user_data, err, 0);
->>>>>>> 558ac860
 	io_put_req(req);
 	return 0;
 }
@@ -1256,22 +1222,12 @@
 
 	if (!req->file)
 		return -EBADF;
-<<<<<<< HEAD
-=======
-	/* Prep already done (EAGAIN retry) */
-	if (req->flags & REQ_F_PREPPED)
-		return 0;
->>>>>>> 558ac860
 
 	if (unlikely(ctx->flags & IORING_SETUP_IOPOLL))
 		return -EINVAL;
 	if (unlikely(sqe->addr || sqe->ioprio || sqe->buf_index))
 		return -EINVAL;
 
-<<<<<<< HEAD
-=======
-	req->flags |= REQ_F_PREPPED;
->>>>>>> 558ac860
 	return 0;
 }
 
@@ -1300,7 +1256,6 @@
 				end > 0 ? end : LLONG_MAX,
 				fsync_flags & IORING_FSYNC_DATASYNC);
 
-<<<<<<< HEAD
 	io_cqring_add_event(req->ctx, sqe->user_data, ret);
 	io_put_req(req);
 	return 0;
@@ -1346,9 +1301,6 @@
 	ret = sync_file_range(req->rw.ki_filp, sqe_off, sqe_len, flags);
 
 	io_cqring_add_event(req->ctx, sqe->user_data, ret);
-=======
-	io_cqring_add_event(req->ctx, sqe->user_data, ret, 0);
->>>>>>> 558ac860
 	io_put_req(req);
 	return 0;
 }
@@ -1406,11 +1358,7 @@
 	}
 	spin_unlock_irq(&ctx->completion_lock);
 
-<<<<<<< HEAD
 	io_cqring_add_event(req->ctx, sqe->user_data, ret);
-=======
-	io_cqring_add_event(req->ctx, sqe->user_data, ret, 0);
->>>>>>> 558ac860
 	io_put_req(req);
 	return 0;
 }
@@ -1419,11 +1367,7 @@
 			     __poll_t mask)
 {
 	req->poll.done = true;
-<<<<<<< HEAD
 	io_cqring_fill_event(ctx, req->user_data, mangle_poll(mask));
-=======
-	io_cqring_fill_event(ctx, req->user_data, mangle_poll(mask), 0);
->>>>>>> 558ac860
 	io_commit_cqring(ctx);
 }
 
@@ -1563,10 +1507,6 @@
 		spin_unlock(&poll->head->lock);
 	}
 	if (mask) { /* no async, we'd stolen it */
-<<<<<<< HEAD
-=======
-		req->error = mangle_poll(mask);
->>>>>>> 558ac860
 		ipt.error = 0;
 		io_poll_complete(ctx, req, mask);
 	}
@@ -1577,7 +1517,6 @@
 		io_put_req(req);
 	}
 	return ipt.error;
-<<<<<<< HEAD
 }
 
 static int io_req_defer(struct io_ring_ctx *ctx, struct io_kiocb *req,
@@ -1606,8 +1545,6 @@
 	list_add_tail(&req->list, &ctx->defer_list);
 	spin_unlock_irq(&ctx->completion_lock);
 	return -EIOCBQUEUED;
-=======
->>>>>>> 558ac860
 }
 
 static int __io_submit_sqe(struct io_ring_ctx *ctx, struct io_kiocb *req,
@@ -1750,11 +1687,7 @@
 		io_put_req(req);
 
 		if (ret) {
-<<<<<<< HEAD
 			io_cqring_add_event(ctx, sqe->user_data, ret);
-=======
-			io_cqring_add_event(ctx, sqe->user_data, ret, 0);
->>>>>>> 558ac860
 			io_put_req(req);
 		}
 
@@ -1864,14 +1797,11 @@
 	flags = READ_ONCE(s->sqe->flags);
 	fd = READ_ONCE(s->sqe->fd);
 
-<<<<<<< HEAD
 	if (flags & IOSQE_IO_DRAIN) {
 		req->flags |= REQ_F_IO_DRAIN;
 		req->sequence = ctx->cached_sq_head - 1;
 	}
 
-=======
->>>>>>> 558ac860
 	if (!io_op_needs_file(s->sqe)) {
 		req->file = NULL;
 		return 0;
@@ -1912,7 +1842,6 @@
 	if (unlikely(ret))
 		goto out;
 
-<<<<<<< HEAD
 	ret = io_req_defer(ctx, req, s->sqe);
 	if (ret) {
 		if (ret == -EIOCBQUEUED)
@@ -1920,8 +1849,6 @@
 		return ret;
 	}
 
-=======
->>>>>>> 558ac860
 	ret = __io_submit_sqe(ctx, req, s, true);
 	if (ret == -EAGAIN && !(req->flags & REQ_F_NOWAIT)) {
 		struct io_uring_sqe *sqe_copy;
@@ -2200,12 +2127,7 @@
 		mmput(cur_mm);
 	}
 
-<<<<<<< HEAD
 	kthread_parkme();
-=======
-	if (kthread_should_park())
-		kthread_parkme();
->>>>>>> 558ac860
 
 	return 0;
 }
@@ -2234,11 +2156,7 @@
 
 		ret = io_submit_sqe(ctx, &s, statep);
 		if (ret)
-<<<<<<< HEAD
 			io_cqring_add_event(ctx, s.sqe->user_data, ret);
-=======
-			io_cqring_add_event(ctx, s.sqe->user_data, ret, 0);
->>>>>>> 558ac860
 	}
 	io_commit_sqring(ctx);
 
@@ -2326,16 +2244,11 @@
 static void io_sq_thread_stop(struct io_ring_ctx *ctx)
 {
 	if (ctx->sqo_thread) {
-<<<<<<< HEAD
 		/*
 		 * The park is a bit of a work-around, without it we get
 		 * warning spews on shutdown with SQPOLL set and affinity
 		 * set to a single CPU.
 		 */
-=======
-		ctx->sqo_stop = 1;
-		mb();
->>>>>>> 558ac860
 		kthread_park(ctx->sqo_thread);
 		kthread_stop(ctx->sqo_thread);
 		ctx->sqo_thread = NULL;
@@ -2528,20 +2441,12 @@
 			ctx->sq_thread_idle = HZ;
 
 		if (p->flags & IORING_SETUP_SQ_AFF) {
-<<<<<<< HEAD
 			int cpu = p->sq_thread_cpu;
 
 			ret = -EINVAL;
 			if (cpu >= nr_cpu_ids)
 				goto err;
 			if (!cpu_online(cpu))
-=======
-			int cpu = array_index_nospec(p->sq_thread_cpu,
-							nr_cpu_ids);
-
-			ret = -EINVAL;
-			if (!cpu_possible(cpu))
->>>>>>> 558ac860
 				goto err;
 
 			ctx->sqo_thread = kthread_create_on_cpu(io_sq_thread,
