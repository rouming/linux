--- conflicted
+++ resolved
@@ -134,11 +134,7 @@
 		softirq		+= cpustat[CPUTIME_SOFTIRQ];
 		steal		+= cpustat[CPUTIME_STEAL];
 		guest		+= cpustat[CPUTIME_GUEST];
-<<<<<<< HEAD
-		guest_nice	+= cpustat[CPUTIME_USER];
-=======
 		guest_nice	+= cpustat[CPUTIME_GUEST_NICE];
->>>>>>> a7196caf
 		sum		+= kstat_cpu_irqs_sum(i);
 		sum		+= arch_irq_stat_cpu(i);
 
@@ -179,11 +175,7 @@
 		softirq		= cpustat[CPUTIME_SOFTIRQ];
 		steal		= cpustat[CPUTIME_STEAL];
 		guest		= cpustat[CPUTIME_GUEST];
-<<<<<<< HEAD
-		guest_nice	= cpustat[CPUTIME_USER];
-=======
 		guest_nice	= cpustat[CPUTIME_GUEST_NICE];
->>>>>>> a7196caf
 		seq_printf(p, "cpu%d", i);
 		seq_put_decimal_ull(p, " ", nsec_to_clock_t(user));
 		seq_put_decimal_ull(p, " ", nsec_to_clock_t(nice));
