#
# Makefile for the linux reiser-filesystem routines.
#

obj-$(CONFIG_REISERFS_FS) += reiserfs.o

reiserfs-objs := bitmap.o do_balan.o namei.o inode.o file.o dir.o fix_node.o \
		 super.o prints.o objectid.o lbalance.o ibalance.o stree.o \
		 hashes.o tail_conversion.o journal.o resize.o \
<<<<<<< HEAD
		 item_ops.o ioctl.o procfs.o xattr.o lock.o
=======
		 item_ops.o ioctl.o xattr.o lock.o

ifeq ($(CONFIG_REISERFS_PROC_INFO),y)
reiserfs-objs += procfs.o
endif
>>>>>>> 2fbe74b9

ifeq ($(CONFIG_REISERFS_FS_XATTR),y)
reiserfs-objs += xattr_user.o xattr_trusted.o
endif

ifeq ($(CONFIG_REISERFS_FS_SECURITY),y)
reiserfs-objs += xattr_security.o
endif

ifeq ($(CONFIG_REISERFS_FS_POSIX_ACL),y)
reiserfs-objs += xattr_acl.o
endif

# gcc -O2 (the kernel default)  is overaggressive on ppc32 when many inline
# functions are used.  This causes the compiler to advance the stack
# pointer out of the available stack space, corrupting kernel space,
# and causing a panic. Since this behavior only affects ppc32, this ifeq
# will work around it. If any other architecture displays this behavior,
# add it here.
ifeq ($(CONFIG_PPC32),y)
EXTRA_CFLAGS := $(call cc-ifversion, -lt, 0400, -O1)
endif

TAGS:
	etags *.c
<|MERGE_RESOLUTION|>--- conflicted
+++ resolved
@@ -7,15 +7,11 @@
 reiserfs-objs := bitmap.o do_balan.o namei.o inode.o file.o dir.o fix_node.o \
 		 super.o prints.o objectid.o lbalance.o ibalance.o stree.o \
 		 hashes.o tail_conversion.o journal.o resize.o \
-<<<<<<< HEAD
-		 item_ops.o ioctl.o procfs.o xattr.o lock.o
-=======
 		 item_ops.o ioctl.o xattr.o lock.o
 
 ifeq ($(CONFIG_REISERFS_PROC_INFO),y)
 reiserfs-objs += procfs.o
 endif
->>>>>>> 2fbe74b9
 
 ifeq ($(CONFIG_REISERFS_FS_XATTR),y)
 reiserfs-objs += xattr_user.o xattr_trusted.o
