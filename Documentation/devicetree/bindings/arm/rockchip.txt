Rockchip platforms device tree bindings
---------------------------------------

- 96boards RK3399 Ficus (ROCK960 Enterprise Edition)
    Required root node properties:
      - compatible = "vamrs,ficus", "rockchip,rk3399";

<<<<<<< HEAD
=======
- 96boards RK3399 Rock960 (ROCK960 Consumer Edition)
    Required root node properties:
      - compatible = "vamrs,rock960", "rockchip,rk3399";

>>>>>>> 0fd79184
- Amarula Vyasa RK3288 board
    Required root node properties:
      - compatible = "amarula,vyasa-rk3288", "rockchip,rk3288";

- Asus Tinker board
    Required root node properties:
      - compatible = "asus,rk3288-tinker", "rockchip,rk3288";

- Asus Tinker board S
    Required root node properties:
      - compatible = "asus,rk3288-tinker-s", "rockchip,rk3288";

- Kylin RK3036 board:
    Required root node properties:
      - compatible = "rockchip,kylin-rk3036", "rockchip,rk3036";

- MarsBoard RK3066 board:
    Required root node properties:
      - compatible = "haoyu,marsboard-rk3066", "rockchip,rk3066a";

- bq Curie 2 tablet:
    Required root node properties:
      - compatible = "mundoreader,bq-curie2", "rockchip,rk3066a";

- ChipSPARK Rayeager PX2 board:
    Required root node properties:
      - compatible = "chipspark,rayeager-px2", "rockchip,rk3066a";

- Radxa Rock board:
    Required root node properties:
      - compatible = "radxa,rock", "rockchip,rk3188";

- Radxa Rock2 Square board:
    Required root node properties:
      - compatible = "radxa,rock2-square", "rockchip,rk3288";

- Rikomagic MK808 v1 board:
    Required root node properties:
      - compatible = "rikomagic,mk808", "rockchip,rk3066a";

- Firefly Firefly-RK3288 board:
    Required root node properties:
      - compatible = "firefly,firefly-rk3288", "rockchip,rk3288";
    or
      - compatible = "firefly,firefly-rk3288-beta", "rockchip,rk3288";

- Firefly Firefly-RK3288 Reload board:
    Required root node properties:
      - compatible = "firefly,firefly-rk3288-reload", "rockchip,rk3288";

- Firefly Firefly-RK3399 board:
    Required root node properties:
      - compatible = "firefly,firefly-rk3399", "rockchip,rk3399";

- Firefly roc-rk3328-cc board:
    Required root node properties:
      - compatible = "firefly,roc-rk3328-cc", "rockchip,rk3328";

- Firefly ROC-RK3399-PC board:
    Required root node properties:
      - compatible = "firefly,roc-rk3399-pc", "rockchip,rk3399";

- ChipSPARK PopMetal-RK3288 board:
    Required root node properties:
      - compatible = "chipspark,popmetal-rk3288", "rockchip,rk3288";

- Netxeon R89 board:
    Required root node properties:
      - compatible = "netxeon,r89", "rockchip,rk3288";

- GeekBuying GeekBox:
    Required root node properties:
      - compatible = "geekbuying,geekbox", "rockchip,rk3368";

- Google Bob (Asus Chromebook Flip C101PA):
    Required root node properties:
	compatible = "google,bob-rev13", "google,bob-rev12",
		     "google,bob-rev11", "google,bob-rev10",
		     "google,bob-rev9", "google,bob-rev8",
		     "google,bob-rev7", "google,bob-rev6",
		     "google,bob-rev5", "google,bob-rev4",
		     "google,bob", "google,gru", "rockchip,rk3399";

- Google Brain (dev-board):
    Required root node properties:
      - compatible = "google,veyron-brain-rev0", "google,veyron-brain",
		     "google,veyron", "rockchip,rk3288";

- Google Gru (dev-board):
    Required root node properties:
      - compatible = "google,gru-rev15", "google,gru-rev14",
		     "google,gru-rev13", "google,gru-rev12",
		     "google,gru-rev11", "google,gru-rev10",
		     "google,gru-rev9", "google,gru-rev8",
		     "google,gru-rev7", "google,gru-rev6",
		     "google,gru-rev5", "google,gru-rev4",
		     "google,gru-rev3", "google,gru-rev2",
		     "google,gru", "rockchip,rk3399";

- Google Jaq (Haier Chromebook 11 and more):
    Required root node properties:
      - compatible = "google,veyron-jaq-rev5", "google,veyron-jaq-rev4",
		     "google,veyron-jaq-rev3", "google,veyron-jaq-rev2",
		     "google,veyron-jaq-rev1", "google,veyron-jaq",
		     "google,veyron", "rockchip,rk3288";

- Google Jerry (Hisense Chromebook C11 and more):
    Required root node properties:
      - compatible = "google,veyron-jerry-rev7", "google,veyron-jerry-rev6",
		     "google,veyron-jerry-rev5", "google,veyron-jerry-rev4",
		     "google,veyron-jerry-rev3", "google,veyron-jerry",
		     "google,veyron", "rockchip,rk3288";

- Google Kevin (Samsung Chromebook Plus):
    Required root node properties:
      - compatible = "google,kevin-rev15", "google,kevin-rev14",
		     "google,kevin-rev13", "google,kevin-rev12",
		     "google,kevin-rev11", "google,kevin-rev10",
		     "google,kevin-rev9", "google,kevin-rev8",
		     "google,kevin-rev7", "google,kevin-rev6",
		     "google,kevin", "google,gru", "rockchip,rk3399";

- Google Mickey (Asus Chromebit CS10):
    Required root node properties:
      - compatible = "google,veyron-mickey-rev8", "google,veyron-mickey-rev7",
		     "google,veyron-mickey-rev6", "google,veyron-mickey-rev5",
		     "google,veyron-mickey-rev4", "google,veyron-mickey-rev3",
		     "google,veyron-mickey-rev2", "google,veyron-mickey-rev1",
		     "google,veyron-mickey-rev0", "google,veyron-mickey",
		     "google,veyron", "rockchip,rk3288";

- Google Minnie (Asus Chromebook Flip C100P):
    Required root node properties:
      - compatible = "google,veyron-minnie-rev4", "google,veyron-minnie-rev3",
		     "google,veyron-minnie-rev2", "google,veyron-minnie-rev1",
		     "google,veyron-minnie-rev0", "google,veyron-minnie",
		     "google,veyron", "rockchip,rk3288";

- Google Pinky (dev-board):
    Required root node properties:
      - compatible = "google,veyron-pinky-rev2", "google,veyron-pinky",
		     "google,veyron", "rockchip,rk3288";

- Google Speedy (Asus C201 Chromebook):
    Required root node properties:
      - compatible = "google,veyron-speedy-rev9", "google,veyron-speedy-rev8",
		     "google,veyron-speedy-rev7", "google,veyron-speedy-rev6",
		     "google,veyron-speedy-rev5", "google,veyron-speedy-rev4",
		     "google,veyron-speedy-rev3", "google,veyron-speedy-rev2",
		     "google,veyron-speedy", "google,veyron", "rockchip,rk3288";

- mqmaker MiQi:
    Required root node properties:
      - compatible = "mqmaker,miqi", "rockchip,rk3288";

- Phytec phyCORE-RK3288: Rapid Development Kit
    Required root node properties:
     - compatible = "phytec,rk3288-pcm-947", "phytec,rk3288-phycore-som", "rockchip,rk3288";

- Pine64 Rock64 board:
    Required root node properties:
    - compatible = "pine64,rock64", "rockchip,rk3328";

- Pine64 RockPro64 board:
    Required root node properties:
    - compatible = "pine64,rockpro64", "rockchip,rk3399";

- Rockchip PX3 Evaluation board:
    Required root node properties:
      - compatible = "rockchip,px3-evb", "rockchip,px3", "rockchip,rk3188";

- Rockchip PX5 Evaluation board:
    Required root node properties:
      - compatible = "rockchip,px5-evb", "rockchip,px5", "rockchip,rk3368";

- Rockchip PX30 Evaluation board:
    Required root node properties:
      - compatible = "rockchip,px30-evb", "rockchip,px30";

- Rockchip RV1108 Evaluation board
    Required root node properties:
      - compatible = "rockchip,rv1108-evb", "rockchip,rv1108";

- Rockchip RK3368 evb:
    Required root node properties:
      - compatible = "rockchip,rk3368-evb-act8846", "rockchip,rk3368";

- Rockchip R88 board:
    Required root node properties:
      - compatible = "rockchip,r88", "rockchip,rk3368";

- Rockchip RK3228 Evaluation board:
    Required root node properties:
     - compatible = "rockchip,rk3228-evb", "rockchip,rk3228";

- Rockchip RK3229 Evaluation board:
     - compatible = "rockchip,rk3229-evb", "rockchip,rk3229";

- Rockchip RK3288 Fennec board:
    Required root node properties:
     - compatible = "rockchip,rk3288-fennec", "rockchip,rk3288";

- Rockchip RK3328 evb:
    Required root node properties:
      - compatible = "rockchip,rk3328-evb", "rockchip,rk3328";

- Rockchip RK3399 evb:
    Required root node properties:
      - compatible = "rockchip,rk3399-evb", "rockchip,rk3399";

- Rockchip RK3399 Sapphire board standalone:
    Required root node properties:
      - compatible = "rockchip,rk3399-sapphire", "rockchip,rk3399";

- Rockchip RK3399 Sapphire Excavator board:
    Required root node properties:
      - compatible = "rockchip,rk3399-sapphire-excavator", "rockchip,rk3399";

- Theobroma Systems RK3368-uQ7 Haikou Baseboard:
    Required root node properties:
      - compatible = "tsd,rk3368-uq7-haikou", "rockchip,rk3368";

- Theobroma Systems RK3399-Q7 Haikou Baseboard:
    Required root node properties:
      - compatible = "tsd,rk3399-q7-haikou", "rockchip,rk3399";

- Tronsmart Orion R68 Meta
    Required root node properties:
      - compatible = "tronsmart,orion-r68-meta", "rockchip,rk3368";<|MERGE_RESOLUTION|>--- conflicted
+++ resolved
@@ -5,13 +5,10 @@
     Required root node properties:
       - compatible = "vamrs,ficus", "rockchip,rk3399";
 
-<<<<<<< HEAD
-=======
 - 96boards RK3399 Rock960 (ROCK960 Consumer Edition)
     Required root node properties:
       - compatible = "vamrs,rock960", "rockchip,rk3399";
 
->>>>>>> 0fd79184
 - Amarula Vyasa RK3288 board
     Required root node properties:
       - compatible = "amarula,vyasa-rk3288", "rockchip,rk3288";
