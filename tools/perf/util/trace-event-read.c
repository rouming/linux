--- conflicted
+++ resolved
@@ -241,11 +241,7 @@
 		 * The commit field in the page is of type long,
 		 * use that instead, since it represents the kernel.
 		 */
-<<<<<<< HEAD
-		tep_set_long_size(pevent, pevent->header_page_size_size);
-=======
 		tep_set_long_size(pevent, tep_get_header_page_size(pevent));
->>>>>>> 0fd79184
 	}
 	free(header_page);
 
