--- conflicted
+++ resolved
@@ -216,11 +216,7 @@
 	@# included in the generated runlist.
 	for TARGET in $(TARGETS); do \
 		BUILD_TARGET=$$BUILD/$$TARGET;	\
-<<<<<<< HEAD
 		[ ! -d $(INSTALL_PATH)/$$TARGET ] && echo "Skipping non-existent dir: $$TARGET" && continue; \
-=======
-		[ ! -d $$INSTALL_PATH/$$TARGET ] && echo "Skipping non-existent dir: $$TARGET" && continue; \
->>>>>>> d8e85e14
 		echo "[ -w /dev/kmsg ] && echo \"kselftest: Running tests in $$TARGET\" >> /dev/kmsg" >> $(ALL_SCRIPT); \
 		echo "cd $$TARGET" >> $(ALL_SCRIPT); \
 		echo -n "run_many" >> $(ALL_SCRIPT); \
