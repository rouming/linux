// SPDX-License-Identifier: GPL-2.0
/*
 * sysctl_net_ipv6.c: sysctl interface to net IPV6 subsystem.
 *
 * Changes:
 * YOSHIFUJI Hideaki @USAGI:	added icmp sysctl table.
 */

#include <linux/mm.h>
#include <linux/sysctl.h>
#include <linux/in6.h>
#include <linux/ipv6.h>
#include <linux/slab.h>
#include <linux/export.h>
#include <net/ndisc.h>
#include <net/ipv6.h>
#include <net/addrconf.h>
#include <net/inet_frag.h>
#include <net/netevent.h>
#ifdef CONFIG_NETLABEL
#include <net/calipso.h>
#endif

<<<<<<< HEAD
static int zero;
static int one = 1;
static int three = 3;
=======
>>>>>>> db3362be
static int auto_flowlabels_min;
static int auto_flowlabels_max = IP6_AUTO_FLOW_LABEL_MAX;

static int proc_rt6_multipath_hash_policy(struct ctl_table *table, int write,
					  void __user *buffer, size_t *lenp,
					  loff_t *ppos)
{
	struct net *net;
	int ret;

	net = container_of(table->data, struct net,
			   ipv6.sysctl.multipath_hash_policy);
	ret = proc_dointvec_minmax(table, write, buffer, lenp, ppos);
	if (write && ret == 0)
		call_netevent_notifiers(NETEVENT_IPV6_MPATH_HASH_UPDATE, net);

	return ret;
}

static struct ctl_table ipv6_table_template[] = {
	{
		.procname	= "bindv6only",
		.data		= &init_net.ipv6.sysctl.bindv6only,
		.maxlen		= sizeof(int),
		.mode		= 0644,
		.proc_handler	= proc_dointvec
	},
	{
		.procname	= "anycast_src_echo_reply",
		.data		= &init_net.ipv6.sysctl.anycast_src_echo_reply,
		.maxlen		= sizeof(int),
		.mode		= 0644,
		.proc_handler	= proc_dointvec
	},
	{
		.procname	= "flowlabel_consistency",
		.data		= &init_net.ipv6.sysctl.flowlabel_consistency,
		.maxlen		= sizeof(int),
		.mode		= 0644,
		.proc_handler	= proc_dointvec
	},
	{
		.procname	= "auto_flowlabels",
		.data		= &init_net.ipv6.sysctl.auto_flowlabels,
		.maxlen		= sizeof(int),
		.mode		= 0644,
		.proc_handler	= proc_dointvec_minmax,
		.extra1		= &auto_flowlabels_min,
		.extra2		= &auto_flowlabels_max
	},
	{
		.procname	= "fwmark_reflect",
		.data		= &init_net.ipv6.sysctl.fwmark_reflect,
		.maxlen		= sizeof(int),
		.mode		= 0644,
		.proc_handler	= proc_dointvec
	},
	{
		.procname	= "idgen_retries",
		.data		= &init_net.ipv6.sysctl.idgen_retries,
		.maxlen		= sizeof(int),
		.mode		= 0644,
		.proc_handler	= proc_dointvec,
	},
	{
		.procname	= "idgen_delay",
		.data		= &init_net.ipv6.sysctl.idgen_delay,
		.maxlen		= sizeof(int),
		.mode		= 0644,
		.proc_handler	= proc_dointvec_jiffies,
	},
	{
		.procname	= "flowlabel_state_ranges",
		.data		= &init_net.ipv6.sysctl.flowlabel_state_ranges,
		.maxlen		= sizeof(int),
		.mode		= 0644,
		.proc_handler	= proc_dointvec
	},
	{
		.procname	= "ip_nonlocal_bind",
		.data		= &init_net.ipv6.sysctl.ip_nonlocal_bind,
		.maxlen		= sizeof(int),
		.mode		= 0644,
		.proc_handler	= proc_dointvec
	},
	{
		.procname	= "flowlabel_reflect",
		.data		= &init_net.ipv6.sysctl.flowlabel_reflect,
		.maxlen		= sizeof(int),
		.mode		= 0644,
		.proc_handler	= proc_dointvec,
		.extra1		= &zero,
		.extra2		= &three,
	},
	{
		.procname	= "max_dst_opts_number",
		.data		= &init_net.ipv6.sysctl.max_dst_opts_cnt,
		.maxlen		= sizeof(int),
		.mode		= 0644,
		.proc_handler	= proc_dointvec
	},
	{
		.procname	= "max_hbh_opts_number",
		.data		= &init_net.ipv6.sysctl.max_hbh_opts_cnt,
		.maxlen		= sizeof(int),
		.mode		= 0644,
		.proc_handler	= proc_dointvec
	},
	{
		.procname	= "max_dst_opts_length",
		.data		= &init_net.ipv6.sysctl.max_dst_opts_len,
		.maxlen		= sizeof(int),
		.mode		= 0644,
		.proc_handler	= proc_dointvec
	},
	{
		.procname	= "max_hbh_length",
		.data		= &init_net.ipv6.sysctl.max_hbh_opts_len,
		.maxlen		= sizeof(int),
		.mode		= 0644,
		.proc_handler	= proc_dointvec
	},
	{
		.procname	= "fib_multipath_hash_policy",
		.data		= &init_net.ipv6.sysctl.multipath_hash_policy,
		.maxlen		= sizeof(int),
		.mode		= 0644,
		.proc_handler   = proc_rt6_multipath_hash_policy,
		.extra1		= SYSCTL_ZERO,
		.extra2		= SYSCTL_ONE,
	},
	{
		.procname	= "seg6_flowlabel",
		.data		= &init_net.ipv6.sysctl.seg6_flowlabel,
		.maxlen		= sizeof(int),
		.mode		= 0644,
		.proc_handler	= proc_dointvec
	},
	{ }
};

static struct ctl_table ipv6_rotable[] = {
	{
		.procname	= "mld_max_msf",
		.data		= &sysctl_mld_max_msf,
		.maxlen		= sizeof(int),
		.mode		= 0644,
		.proc_handler	= proc_dointvec
	},
	{
		.procname	= "mld_qrv",
		.data		= &sysctl_mld_qrv,
		.maxlen		= sizeof(int),
		.mode		= 0644,
		.proc_handler	= proc_dointvec_minmax,
		.extra1		= SYSCTL_ONE
	},
#ifdef CONFIG_NETLABEL
	{
		.procname	= "calipso_cache_enable",
		.data		= &calipso_cache_enabled,
		.maxlen		= sizeof(int),
		.mode		= 0644,
		.proc_handler	= proc_dointvec,
	},
	{
		.procname	= "calipso_cache_bucket_size",
		.data		= &calipso_cache_bucketsize,
		.maxlen		= sizeof(int),
		.mode		= 0644,
		.proc_handler	= proc_dointvec,
	},
#endif /* CONFIG_NETLABEL */
	{ }
};

static int __net_init ipv6_sysctl_net_init(struct net *net)
{
	struct ctl_table *ipv6_table;
	struct ctl_table *ipv6_route_table;
	struct ctl_table *ipv6_icmp_table;
	int err;

	err = -ENOMEM;
	ipv6_table = kmemdup(ipv6_table_template, sizeof(ipv6_table_template),
			     GFP_KERNEL);
	if (!ipv6_table)
		goto out;
	ipv6_table[0].data = &net->ipv6.sysctl.bindv6only;
	ipv6_table[1].data = &net->ipv6.sysctl.anycast_src_echo_reply;
	ipv6_table[2].data = &net->ipv6.sysctl.flowlabel_consistency;
	ipv6_table[3].data = &net->ipv6.sysctl.auto_flowlabels;
	ipv6_table[4].data = &net->ipv6.sysctl.fwmark_reflect;
	ipv6_table[5].data = &net->ipv6.sysctl.idgen_retries;
	ipv6_table[6].data = &net->ipv6.sysctl.idgen_delay;
	ipv6_table[7].data = &net->ipv6.sysctl.flowlabel_state_ranges;
	ipv6_table[8].data = &net->ipv6.sysctl.ip_nonlocal_bind;
	ipv6_table[9].data = &net->ipv6.sysctl.flowlabel_reflect;
	ipv6_table[10].data = &net->ipv6.sysctl.max_dst_opts_cnt;
	ipv6_table[11].data = &net->ipv6.sysctl.max_hbh_opts_cnt;
	ipv6_table[12].data = &net->ipv6.sysctl.max_dst_opts_len;
	ipv6_table[13].data = &net->ipv6.sysctl.max_hbh_opts_len;
	ipv6_table[14].data = &net->ipv6.sysctl.multipath_hash_policy,
	ipv6_table[15].data = &net->ipv6.sysctl.seg6_flowlabel;

	ipv6_route_table = ipv6_route_sysctl_init(net);
	if (!ipv6_route_table)
		goto out_ipv6_table;

	ipv6_icmp_table = ipv6_icmp_sysctl_init(net);
	if (!ipv6_icmp_table)
		goto out_ipv6_route_table;

	net->ipv6.sysctl.hdr = register_net_sysctl(net, "net/ipv6", ipv6_table);
	if (!net->ipv6.sysctl.hdr)
		goto out_ipv6_icmp_table;

	net->ipv6.sysctl.route_hdr =
		register_net_sysctl(net, "net/ipv6/route", ipv6_route_table);
	if (!net->ipv6.sysctl.route_hdr)
		goto out_unregister_ipv6_table;

	net->ipv6.sysctl.icmp_hdr =
		register_net_sysctl(net, "net/ipv6/icmp", ipv6_icmp_table);
	if (!net->ipv6.sysctl.icmp_hdr)
		goto out_unregister_route_table;

	err = 0;
out:
	return err;
out_unregister_route_table:
	unregister_net_sysctl_table(net->ipv6.sysctl.route_hdr);
out_unregister_ipv6_table:
	unregister_net_sysctl_table(net->ipv6.sysctl.hdr);
out_ipv6_icmp_table:
	kfree(ipv6_icmp_table);
out_ipv6_route_table:
	kfree(ipv6_route_table);
out_ipv6_table:
	kfree(ipv6_table);
	goto out;
}

static void __net_exit ipv6_sysctl_net_exit(struct net *net)
{
	struct ctl_table *ipv6_table;
	struct ctl_table *ipv6_route_table;
	struct ctl_table *ipv6_icmp_table;

	ipv6_table = net->ipv6.sysctl.hdr->ctl_table_arg;
	ipv6_route_table = net->ipv6.sysctl.route_hdr->ctl_table_arg;
	ipv6_icmp_table = net->ipv6.sysctl.icmp_hdr->ctl_table_arg;

	unregister_net_sysctl_table(net->ipv6.sysctl.icmp_hdr);
	unregister_net_sysctl_table(net->ipv6.sysctl.route_hdr);
	unregister_net_sysctl_table(net->ipv6.sysctl.hdr);

	kfree(ipv6_table);
	kfree(ipv6_route_table);
	kfree(ipv6_icmp_table);
}

static struct pernet_operations ipv6_sysctl_net_ops = {
	.init = ipv6_sysctl_net_init,
	.exit = ipv6_sysctl_net_exit,
};

static struct ctl_table_header *ip6_header;

int ipv6_sysctl_register(void)
{
	int err = -ENOMEM;

	ip6_header = register_net_sysctl(&init_net, "net/ipv6", ipv6_rotable);
	if (!ip6_header)
		goto out;

	err = register_pernet_subsys(&ipv6_sysctl_net_ops);
	if (err)
		goto err_pernet;
out:
	return err;

err_pernet:
	unregister_net_sysctl_table(ip6_header);
	goto out;
}

void ipv6_sysctl_unregister(void)
{
	unregister_net_sysctl_table(ip6_header);
	unregister_pernet_subsys(&ipv6_sysctl_net_ops);
}<|MERGE_RESOLUTION|>--- conflicted
+++ resolved
@@ -21,12 +21,7 @@
 #include <net/calipso.h>
 #endif
 
-<<<<<<< HEAD
-static int zero;
-static int one = 1;
 static int three = 3;
-=======
->>>>>>> db3362be
 static int auto_flowlabels_min;
 static int auto_flowlabels_max = IP6_AUTO_FLOW_LABEL_MAX;
 
@@ -118,7 +113,7 @@
 		.maxlen		= sizeof(int),
 		.mode		= 0644,
 		.proc_handler	= proc_dointvec,
-		.extra1		= &zero,
+		.extra1		= SYSCTL_ZERO,
 		.extra2		= &three,
 	},
 	{
