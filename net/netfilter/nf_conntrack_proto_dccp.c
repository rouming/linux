--- conflicted
+++ resolved
@@ -869,42 +869,4 @@
 #endif /* CONFIG_NF_CONNTRACK_TIMEOUT */
 	.init_net		= dccp_init_net,
 	.get_net_proto		= dccp_get_net_proto,
-<<<<<<< HEAD
-};
-EXPORT_SYMBOL_GPL(nf_conntrack_l4proto_dccp4);
-
-const struct nf_conntrack_l4proto nf_conntrack_l4proto_dccp6 = {
-	.l3proto		= AF_INET6,
-	.l4proto		= IPPROTO_DCCP,
-	.new			= dccp_new,
-	.packet			= dccp_packet,
-	.error			= dccp_error,
-	.can_early_drop		= dccp_can_early_drop,
-#ifdef CONFIG_NF_CONNTRACK_PROCFS
-	.print_conntrack	= dccp_print_conntrack,
-#endif
-#if IS_ENABLED(CONFIG_NF_CT_NETLINK)
-	.nlattr_size		= DCCP_NLATTR_SIZE,
-	.to_nlattr		= dccp_to_nlattr,
-	.from_nlattr		= nlattr_to_dccp,
-	.tuple_to_nlattr	= nf_ct_port_tuple_to_nlattr,
-	.nlattr_tuple_size	= nf_ct_port_nlattr_tuple_size,
-	.nlattr_to_tuple	= nf_ct_port_nlattr_to_tuple,
-	.nla_policy		= nf_ct_port_nla_policy,
-#endif
-#ifdef CONFIG_NF_CONNTRACK_TIMEOUT
-	.ctnl_timeout		= {
-		.nlattr_to_obj	= dccp_timeout_nlattr_to_obj,
-		.obj_to_nlattr	= dccp_timeout_obj_to_nlattr,
-		.nlattr_max	= CTA_TIMEOUT_DCCP_MAX,
-		.obj_size	= sizeof(unsigned int) * CT_DCCP_MAX,
-		.nla_policy	= dccp_timeout_nla_policy,
-	},
-#endif /* CONFIG_NF_CONNTRACK_TIMEOUT */
-	.init_net		= dccp_init_net,
-	.get_net_proto		= dccp_get_net_proto,
-};
-EXPORT_SYMBOL_GPL(nf_conntrack_l4proto_dccp6);
-=======
-};
->>>>>>> 0fd79184
+};