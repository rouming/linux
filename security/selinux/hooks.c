--- conflicted
+++ resolved
@@ -702,10 +702,7 @@
 	if (!strcmp(sb->s_type->name, "debugfs") ||
 	    !strcmp(sb->s_type->name, "tracefs") ||
 	    !strcmp(sb->s_type->name, "binder") ||
-<<<<<<< HEAD
-=======
 	    !strcmp(sb->s_type->name, "bpf") ||
->>>>>>> 778fbf41
 	    !strcmp(sb->s_type->name, "pstore"))
 		sbsec->flags |= SE_SBGENFS;
 
