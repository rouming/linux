--- conflicted
+++ resolved
@@ -20,19 +20,4 @@
 	intel_runtime_pm.h \
 	intel_sideband.h \
 	intel_uncore.h \
-<<<<<<< HEAD
-	intel_vdsc.h \
-	intel_wakeref.h
-=======
-	intel_wakeref.h
-
-quiet_cmd_header_test = HDRTEST $@
-      cmd_header_test = echo "\#include \"$(<F)\"" > $@
-
-header_test_%.c: %.h
-	$(call cmd,header_test)
-
-i915-$(CONFIG_DRM_I915_WERROR) += $(foreach h,$(header_test),$(patsubst %.h,header_test_%.o,$(h)))
-
-clean-files += $(foreach h,$(header_test),$(patsubst %.h,header_test_%.c,$(h)))
->>>>>>> b32fa811
+	intel_wakeref.h