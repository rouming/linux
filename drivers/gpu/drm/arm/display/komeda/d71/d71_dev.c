--- conflicted
+++ resolved
@@ -513,8 +513,6 @@
 	table->n_formats = ARRAY_SIZE(d71_format_caps_table);
 }
 
-<<<<<<< HEAD
-=======
 static int d71_connect_iommu(struct komeda_dev *mdev)
 {
 	struct d71_dev *d71 = mdev->chip_data;
@@ -562,7 +560,6 @@
 	return ret;
 }
 
->>>>>>> f8834701
 static const struct komeda_dev_funcs d71_chip_funcs = {
 	.init_format_table = d71_init_fmt_tbl,
 	.enum_resources	= d71_enum_resources,
