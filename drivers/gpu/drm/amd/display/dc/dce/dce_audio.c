--- conflicted
+++ resolved
@@ -22,13 +22,10 @@
  * Authors: AMD
  *
  */
-<<<<<<< HEAD
 
 #include <linux/slab.h>
 
-=======
 #include "../dc.h"
->>>>>>> 70a1efac
 #include "reg_helper.h"
 #include "dce_audio.h"
 #include "dce/dce_11_0_d.h"
