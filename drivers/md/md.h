/* SPDX-License-Identifier: GPL-2.0-or-later */
/*
   md.h : kernel internal structure of the Linux MD driver
          Copyright (C) 1996-98 Ingo Molnar, Gadi Oxman

*/

#ifndef _MD_MD_H
#define _MD_MD_H

#include <linux/blkdev.h>
#include <linux/backing-dev.h>
#include <linux/badblocks.h>
#include <linux/kobject.h>
#include <linux/list.h>
#include <linux/mm.h>
#include <linux/mutex.h>
#include <linux/timer.h>
#include <linux/wait.h>
#include <linux/workqueue.h>
#include "md-cluster.h"

#define MaxSector (~(sector_t)0)

/*
 * These flags should really be called "NO_RETRY" rather than
 * "FAILFAST" because they don't make any promise about time lapse,
 * only about the number of retries, which will be zero.
 * REQ_FAILFAST_DRIVER is not included because
 * Commit: 4a27446f3e39 ("[SCSI] modify scsi to handle new fail fast flags.")
 * seems to suggest that the errors it avoids retrying should usually
 * be retried.
 */
#define	MD_FAILFAST	(REQ_FAILFAST_DEV | REQ_FAILFAST_TRANSPORT)
/*
 * MD's 'extended' device
 */
struct md_rdev {
	struct list_head same_set;	/* RAID devices within the same set */

	sector_t sectors;		/* Device size (in 512bytes sectors) */
	struct mddev *mddev;		/* RAID array if running */
	int last_events;		/* IO event timestamp */

	/*
	 * If meta_bdev is non-NULL, it means that a separate device is
	 * being used to store the metadata (superblock/bitmap) which
	 * would otherwise be contained on the same device as the data (bdev).
	 */
	struct block_device *meta_bdev;
	struct block_device *bdev;	/* block device handle */

	struct page	*sb_page, *bb_page;
	int		sb_loaded;
	__u64		sb_events;
	sector_t	data_offset;	/* start of data in array */
	sector_t	new_data_offset;/* only relevant while reshaping */
	sector_t	sb_start;	/* offset of the super block (in 512byte sectors) */
	int		sb_size;	/* bytes in the superblock */
	int		preferred_minor;	/* autorun support */

	struct kobject	kobj;

	/* A device can be in one of three states based on two flags:
	 * Not working:   faulty==1 in_sync==0
	 * Fully working: faulty==0 in_sync==1
	 * Working, but not
	 * in sync with array
	 *                faulty==0 in_sync==0
	 *
	 * It can never have faulty==1, in_sync==1
	 * This reduces the burden of testing multiple flags in many cases
	 */

	unsigned long	flags;	/* bit set of 'enum flag_bits' bits. */
	wait_queue_head_t blocked_wait;

	int desc_nr;			/* descriptor index in the superblock */
	int raid_disk;			/* role of device in array */
	int new_raid_disk;		/* role that the device will have in
					 * the array after a level-change completes.
					 */
	int saved_raid_disk;		/* role that device used to have in the
					 * array and could again if we did a partial
					 * resync from the bitmap
					 */
	union {
		sector_t recovery_offset;/* If this device has been partially
					 * recovered, this is where we were
					 * up to.
					 */
		sector_t journal_tail;	/* If this device is a journal device,
					 * this is the journal tail (journal
					 * recovery start point)
					 */
	};

	atomic_t	nr_pending;	/* number of pending requests.
					 * only maintained for arrays that
					 * support hot removal
					 */
	atomic_t	read_errors;	/* number of consecutive read errors that
					 * we have tried to ignore.
					 */
	time64_t	last_read_error;	/* monotonic time since our
						 * last read error
						 */
	atomic_t	corrected_errors; /* number of corrected read errors,
					   * for reporting to userspace and storing
					   * in superblock.
					   */

	/*
	 * The members for check collision of write behind IOs.
	 */
	struct list_head wb_list;
	spinlock_t wb_list_lock;
	wait_queue_head_t wb_io_wait;

	struct work_struct del_work;	/* used for delayed sysfs removal */

	struct kernfs_node *sysfs_state; /* handle for 'state'
					   * sysfs entry */

	struct badblocks badblocks;

	struct {
		short offset;	/* Offset from superblock to start of PPL.
				 * Not used by external metadata. */
		unsigned int size;	/* Size in sectors of the PPL space */
		sector_t sector;	/* First sector of the PPL space */
	} ppl;
};
enum flag_bits {
	Faulty,			/* device is known to have a fault */
	In_sync,		/* device is in_sync with rest of array */
	Bitmap_sync,		/* ..actually, not quite In_sync.  Need a
				 * bitmap-based recovery to get fully in sync.
				 * The bit is only meaningful before device
				 * has been passed to pers->hot_add_disk.
				 */
	WriteMostly,		/* Avoid reading if at all possible */
	AutoDetected,		/* added by auto-detect */
	Blocked,		/* An error occurred but has not yet
				 * been acknowledged by the metadata
				 * handler, so don't allow writes
				 * until it is cleared */
	WriteErrorSeen,		/* A write error has been seen on this
				 * device
				 */
	FaultRecorded,		/* Intermediate state for clearing
				 * Blocked.  The Fault is/will-be
				 * recorded in the metadata, but that
				 * metadata hasn't been stored safely
				 * on disk yet.
				 */
	BlockedBadBlocks,	/* A writer is blocked because they
				 * found an unacknowledged bad-block.
				 * This can safely be cleared at any
				 * time, and the writer will re-check.
				 * It may be set at any time, and at
				 * worst the writer will timeout and
				 * re-check.  So setting it as
				 * accurately as possible is good, but
				 * not absolutely critical.
				 */
	WantReplacement,	/* This device is a candidate to be
				 * hot-replaced, either because it has
				 * reported some faults, or because
				 * of explicit request.
				 */
	Replacement,		/* This device is a replacement for
				 * a want_replacement device with same
				 * raid_disk number.
				 */
	Candidate,		/* For clustered environments only:
				 * This device is seen locally but not
				 * by the whole cluster
				 */
	Journal,		/* This device is used as journal for
				 * raid-5/6.
				 * Usually, this device should be faster
				 * than other devices in the array
				 */
	ClusterRemove,
	RemoveSynchronized,	/* synchronize_rcu() was called after
				 * this device was known to be faulty,
				 * so it is safe to remove without
				 * another synchronize_rcu() call.
				 */
	ExternalBbl,            /* External metadata provides bad
				 * block management for a disk
				 */
	FailFast,		/* Minimal retries should be attempted on
				 * this device, so use REQ_FAILFAST_DEV.
				 * Also don't try to repair failed reads.
				 * It is expects that no bad block log
				 * is present.
				 */
	LastDev,		/* Seems to be the last working dev as
				 * it didn't fail, so don't use FailFast
				 * any more for metadata
				 */
	WBCollisionCheck,	/*
				 * multiqueue device should check if there
				 * is collision between write behind bios.
				 */
};

static inline int is_badblock(struct md_rdev *rdev, sector_t s, int sectors,
			      sector_t *first_bad, int *bad_sectors)
{
	if (unlikely(rdev->badblocks.count)) {
		int rv = badblocks_check(&rdev->badblocks, rdev->data_offset + s,
					sectors,
					first_bad, bad_sectors);
		if (rv)
			*first_bad -= rdev->data_offset;
		return rv;
	}
	return 0;
}
extern int rdev_set_badblocks(struct md_rdev *rdev, sector_t s, int sectors,
			      int is_new);
extern int rdev_clear_badblocks(struct md_rdev *rdev, sector_t s, int sectors,
				int is_new);
struct md_cluster_info;

/* change UNSUPPORTED_MDDEV_FLAGS for each array type if new flag is added */
enum mddev_flags {
	MD_ARRAY_FIRST_USE,	/* First use of array, needs initialization */
	MD_CLOSING,		/* If set, we are closing the array, do not open
				 * it then */
	MD_JOURNAL_CLEAN,	/* A raid with journal is already clean */
	MD_HAS_JOURNAL,		/* The raid array has journal feature set */
	MD_CLUSTER_RESYNC_LOCKED, /* cluster raid only, which means node
				   * already took resync lock, need to
				   * release the lock */
	MD_FAILFAST_SUPPORTED,	/* Using MD_FAILFAST on metadata writes is
				 * supported as calls to md_error() will
				 * never cause the array to become failed.
				 */
	MD_HAS_PPL,		/* The raid array has PPL feature set */
	MD_HAS_MULTIPLE_PPLS,	/* The raid array has multiple PPLs feature set */
	MD_ALLOW_SB_UPDATE,	/* md_check_recovery is allowed to update
				 * the metadata without taking reconfig_mutex.
				 */
	MD_UPDATING_SB,		/* md_check_recovery is updating the metadata
				 * without explicitly holding reconfig_mutex.
				 */
};

enum mddev_sb_flags {
	MD_SB_CHANGE_DEVS,		/* Some device status has changed */
	MD_SB_CHANGE_CLEAN,	/* transition to or from 'clean' */
	MD_SB_CHANGE_PENDING,	/* switch from 'clean' to 'active' in progress */
	MD_SB_NEED_REWRITE,	/* metadata write needs to be repeated */
};

<<<<<<< HEAD
=======
#define NR_WB_INFOS	8
/* record current range of write behind IOs */
struct wb_info {
	sector_t lo;
	sector_t hi;
	struct list_head list;
};

>>>>>>> 6fb08f1a
struct mddev {
	void				*private;
	struct md_personality		*pers;
	dev_t				unit;
	int				md_minor;
	struct list_head		disks;
	unsigned long			flags;
	unsigned long			sb_flags;

	int				suspended;
	atomic_t			active_io;
	int				ro;
	int				sysfs_active; /* set when sysfs deletes
						       * are happening, so run/
						       * takeover/stop are not safe
						       */
	struct gendisk			*gendisk;

	struct kobject			kobj;
	int				hold_active;
#define	UNTIL_IOCTL	1
#define	UNTIL_STOP	2

	/* Superblock information */
	int				major_version,
					minor_version,
					patch_version;
	int				persistent;
	int				external;	/* metadata is
							 * managed externally */
	char				metadata_type[17]; /* externally set*/
	int				chunk_sectors;
	time64_t			ctime, utime;
	int				level, layout;
	char				clevel[16];
	int				raid_disks;
	int				max_disks;
	sector_t			dev_sectors;	/* used size of
							 * component devices */
	sector_t			array_sectors; /* exported array size */
	int				external_size; /* size managed
							* externally */
	__u64				events;
	/* If the last 'event' was simply a clean->dirty transition, and
	 * we didn't write it to the spares, then it is safe and simple
	 * to just decrement the event count on a dirty->clean transition.
	 * So we record that possibility here.
	 */
	int				can_decrease_events;

	char				uuid[16];

	/* If the array is being reshaped, we need to record the
	 * new shape and an indication of where we are up to.
	 * This is written to the superblock.
	 * If reshape_position is MaxSector, then no reshape is happening (yet).
	 */
	sector_t			reshape_position;
	int				delta_disks, new_level, new_layout;
	int				new_chunk_sectors;
	int				reshape_backwards;

	struct md_thread		*thread;	/* management thread */
	struct md_thread		*sync_thread;	/* doing resync or reconstruct */

	/* 'last_sync_action' is initialized to "none".  It is set when a
	 * sync operation (i.e "data-check", "requested-resync", "resync",
	 * "recovery", or "reshape") is started.  It holds this value even
	 * when the sync thread is "frozen" (interrupted) or "idle" (stopped
	 * or finished).  It is overwritten when a new sync operation is begun.
	 */
	char				*last_sync_action;
	sector_t			curr_resync;	/* last block scheduled */
	/* As resync requests can complete out of order, we cannot easily track
	 * how much resync has been completed.  So we occasionally pause until
	 * everything completes, then set curr_resync_completed to curr_resync.
	 * As such it may be well behind the real resync mark, but it is a value
	 * we are certain of.
	 */
	sector_t			curr_resync_completed;
	unsigned long			resync_mark;	/* a recent timestamp */
	sector_t			resync_mark_cnt;/* blocks written at resync_mark */
	sector_t			curr_mark_cnt; /* blocks scheduled now */

	sector_t			resync_max_sectors; /* may be set by personality */

	atomic64_t			resync_mismatches; /* count of sectors where
							    * parity/replica mismatch found
							    */

	/* allow user-space to request suspension of IO to regions of the array */
	sector_t			suspend_lo;
	sector_t			suspend_hi;
	/* if zero, use the system-wide default */
	int				sync_speed_min;
	int				sync_speed_max;

	/* resync even though the same disks are shared among md-devices */
	int				parallel_resync;

	int				ok_start_degraded;

	unsigned long			recovery;
	/* If a RAID personality determines that recovery (of a particular
	 * device) will fail due to a read error on the source device, it
	 * takes a copy of this number and does not attempt recovery again
	 * until this number changes.
	 */
	int				recovery_disabled;

	int				in_sync;	/* know to not need resync */
	/* 'open_mutex' avoids races between 'md_open' and 'do_md_stop', so
	 * that we are never stopping an array while it is open.
	 * 'reconfig_mutex' protects all other reconfiguration.
	 * These locks are separate due to conflicting interactions
	 * with bdev->bd_mutex.
	 * Lock ordering is:
	 *  reconfig_mutex -> bd_mutex : e.g. do_md_run -> revalidate_disk
	 *  bd_mutex -> open_mutex:  e.g. __blkdev_get -> md_open
	 */
	struct mutex			open_mutex;
	struct mutex			reconfig_mutex;
	atomic_t			active;		/* general refcount */
	atomic_t			openers;	/* number of active opens */

	int				changed;	/* True if we might need to
							 * reread partition info */
	int				degraded;	/* whether md should consider
							 * adding a spare
							 */

	atomic_t			recovery_active; /* blocks scheduled, but not written */
	wait_queue_head_t		recovery_wait;
	sector_t			recovery_cp;
	sector_t			resync_min;	/* user requested sync
							 * starts here */
	sector_t			resync_max;	/* resync should pause
							 * when it gets here */

	struct kernfs_node		*sysfs_state;	/* handle for 'array_state'
							 * file in sysfs.
							 */
	struct kernfs_node		*sysfs_action;  /* handle for 'sync_action' */

	struct work_struct del_work;	/* used for delayed sysfs removal */

	/* "lock" protects:
	 *   flush_bio transition from NULL to !NULL
	 *   rdev superblocks, events
	 *   clearing MD_CHANGE_*
	 *   in_sync - and related safemode and MD_CHANGE changes
	 *   pers (also protected by reconfig_mutex and pending IO).
	 *   clearing ->bitmap
	 *   clearing ->bitmap_info.file
	 *   changing ->resync_{min,max}
	 *   setting MD_RECOVERY_RUNNING (which interacts with resync_{min,max})
	 */
	spinlock_t			lock;
	wait_queue_head_t		sb_wait;	/* for waiting on superblock updates */
	atomic_t			pending_writes;	/* number of active superblock writes */

	unsigned int			safemode;	/* if set, update "clean" superblock
							 * when no writes pending.
							 */
	unsigned int			safemode_delay;
	struct timer_list		safemode_timer;
	struct percpu_ref		writes_pending;
	int				sync_checkers;	/* # of threads checking writes_pending */
	struct request_queue		*queue;	/* for plugging ... */

	struct bitmap			*bitmap; /* the bitmap for the device */
	struct {
		struct file		*file; /* the bitmap file */
		loff_t			offset; /* offset from superblock of
						 * start of bitmap. May be
						 * negative, but not '0'
						 * For external metadata, offset
						 * from start of device.
						 */
		unsigned long		space; /* space available at this offset */
		loff_t			default_offset; /* this is the offset to use when
							 * hot-adding a bitmap.  It should
							 * eventually be settable by sysfs.
							 */
		unsigned long		default_space; /* space available at
							* default offset */
		struct mutex		mutex;
		unsigned long		chunksize;
		unsigned long		daemon_sleep; /* how many jiffies between updates? */
		unsigned long		max_write_behind; /* write-behind mode */
		int			external;
		int			nodes; /* Maximum number of nodes in the cluster */
		char                    cluster_name[64]; /* Name of the cluster */
	} bitmap_info;

	atomic_t			max_corr_read_errors; /* max read retries */
	struct list_head		all_mddevs;

	struct attribute_group		*to_remove;

	struct bio_set			bio_set;
	struct bio_set			sync_set; /* for sync operations like
						   * metadata and bitmap writes
						   */

	/* Generic flush handling.
	 * The last to finish preflush schedules a worker to submit
	 * the rest of the request (without the REQ_PREFLUSH flag).
	 */
	struct bio *flush_bio;
	atomic_t flush_pending;
	ktime_t start_flush, last_flush; /* last_flush is when the last completed
					  * flush was started.
					  */
	struct work_struct flush_work;
	struct work_struct event_work;	/* used by dm to report failure event */
	mempool_t *wb_info_pool;
	void (*sync_super)(struct mddev *mddev, struct md_rdev *rdev);
	struct md_cluster_info		*cluster_info;
	unsigned int			good_device_nr;	/* good device num within cluster raid */

	bool	has_superblocks:1;
};

enum recovery_flags {
	/*
	 * If neither SYNC or RESHAPE are set, then it is a recovery.
	 */
	MD_RECOVERY_RUNNING,	/* a thread is running, or about to be started */
	MD_RECOVERY_SYNC,	/* actually doing a resync, not a recovery */
	MD_RECOVERY_RECOVER,	/* doing recovery, or need to try it. */
	MD_RECOVERY_INTR,	/* resync needs to be aborted for some reason */
	MD_RECOVERY_DONE,	/* thread is done and is waiting to be reaped */
	MD_RECOVERY_NEEDED,	/* we might need to start a resync/recover */
	MD_RECOVERY_REQUESTED,	/* user-space has requested a sync (used with SYNC) */
	MD_RECOVERY_CHECK,	/* user-space request for check-only, no repair */
	MD_RECOVERY_RESHAPE,	/* A reshape is happening */
	MD_RECOVERY_FROZEN,	/* User request to abort, and not restart, any action */
	MD_RECOVERY_ERROR,	/* sync-action interrupted because io-error */
	MD_RECOVERY_WAIT,	/* waiting for pers->start() to finish */
	MD_RESYNCING_REMOTE,	/* remote node is running resync thread */
};

static inline int __must_check mddev_lock(struct mddev *mddev)
{
	return mutex_lock_interruptible(&mddev->reconfig_mutex);
}

/* Sometimes we need to take the lock in a situation where
 * failure due to interrupts is not acceptable.
 */
static inline void mddev_lock_nointr(struct mddev *mddev)
{
	mutex_lock(&mddev->reconfig_mutex);
}

static inline int mddev_trylock(struct mddev *mddev)
{
	return mutex_trylock(&mddev->reconfig_mutex);
}
extern void mddev_unlock(struct mddev *mddev);

static inline void md_sync_acct(struct block_device *bdev, unsigned long nr_sectors)
{
	atomic_add(nr_sectors, &bdev->bd_contains->bd_disk->sync_io);
}

static inline void md_sync_acct_bio(struct bio *bio, unsigned long nr_sectors)
{
	atomic_add(nr_sectors, &bio->bi_disk->sync_io);
}

struct md_personality
{
	char *name;
	int level;
	struct list_head list;
	struct module *owner;
	bool (*make_request)(struct mddev *mddev, struct bio *bio);
	/*
	 * start up works that do NOT require md_thread. tasks that
	 * requires md_thread should go into start()
	 */
	int (*run)(struct mddev *mddev);
	/* start up works that require md threads */
	int (*start)(struct mddev *mddev);
	void (*free)(struct mddev *mddev, void *priv);
	void (*status)(struct seq_file *seq, struct mddev *mddev);
	/* error_handler must set ->faulty and clear ->in_sync
	 * if appropriate, and should abort recovery if needed
	 */
	void (*error_handler)(struct mddev *mddev, struct md_rdev *rdev);
	int (*hot_add_disk) (struct mddev *mddev, struct md_rdev *rdev);
	int (*hot_remove_disk) (struct mddev *mddev, struct md_rdev *rdev);
	int (*spare_active) (struct mddev *mddev);
	sector_t (*sync_request)(struct mddev *mddev, sector_t sector_nr, int *skipped);
	int (*resize) (struct mddev *mddev, sector_t sectors);
	sector_t (*size) (struct mddev *mddev, sector_t sectors, int raid_disks);
	int (*check_reshape) (struct mddev *mddev);
	int (*start_reshape) (struct mddev *mddev);
	void (*finish_reshape) (struct mddev *mddev);
	void (*update_reshape_pos) (struct mddev *mddev);
	/* quiesce suspends or resumes internal processing.
	 * 1 - stop new actions and wait for action io to complete
	 * 0 - return to normal behaviour
	 */
	void (*quiesce) (struct mddev *mddev, int quiesce);
	/* takeover is used to transition an array from one
	 * personality to another.  The new personality must be able
	 * to handle the data in the current layout.
	 * e.g. 2drive raid1 -> 2drive raid5
	 *      ndrive raid5 -> degraded n+1drive raid6 with special layout
	 * If the takeover succeeds, a new 'private' structure is returned.
	 * This needs to be installed and then ->run used to activate the
	 * array.
	 */
	void *(*takeover) (struct mddev *mddev);
	/* congested implements bdi.congested_fn().
	 * Will not be called while array is 'suspended' */
	int (*congested)(struct mddev *mddev, int bits);
	/* Changes the consistency policy of an active array. */
	int (*change_consistency_policy)(struct mddev *mddev, const char *buf);
};

struct md_sysfs_entry {
	struct attribute attr;
	ssize_t (*show)(struct mddev *, char *);
	ssize_t (*store)(struct mddev *, const char *, size_t);
};
extern struct attribute_group md_bitmap_group;

static inline struct kernfs_node *sysfs_get_dirent_safe(struct kernfs_node *sd, char *name)
{
	if (sd)
		return sysfs_get_dirent(sd, name);
	return sd;
}
static inline void sysfs_notify_dirent_safe(struct kernfs_node *sd)
{
	if (sd)
		sysfs_notify_dirent(sd);
}

static inline char * mdname (struct mddev * mddev)
{
	return mddev->gendisk ? mddev->gendisk->disk_name : "mdX";
}

static inline int sysfs_link_rdev(struct mddev *mddev, struct md_rdev *rdev)
{
	char nm[20];
	if (!test_bit(Replacement, &rdev->flags) &&
	    !test_bit(Journal, &rdev->flags) &&
	    mddev->kobj.sd) {
		sprintf(nm, "rd%d", rdev->raid_disk);
		return sysfs_create_link(&mddev->kobj, &rdev->kobj, nm);
	} else
		return 0;
}

static inline void sysfs_unlink_rdev(struct mddev *mddev, struct md_rdev *rdev)
{
	char nm[20];
	if (!test_bit(Replacement, &rdev->flags) &&
	    !test_bit(Journal, &rdev->flags) &&
	    mddev->kobj.sd) {
		sprintf(nm, "rd%d", rdev->raid_disk);
		sysfs_remove_link(&mddev->kobj, nm);
	}
}

/*
 * iterates through some rdev ringlist. It's safe to remove the
 * current 'rdev'. Dont touch 'tmp' though.
 */
#define rdev_for_each_list(rdev, tmp, head)				\
	list_for_each_entry_safe(rdev, tmp, head, same_set)

/*
 * iterates through the 'same array disks' ringlist
 */
#define rdev_for_each(rdev, mddev)				\
	list_for_each_entry(rdev, &((mddev)->disks), same_set)

#define rdev_for_each_safe(rdev, tmp, mddev)				\
	list_for_each_entry_safe(rdev, tmp, &((mddev)->disks), same_set)

#define rdev_for_each_rcu(rdev, mddev)				\
	list_for_each_entry_rcu(rdev, &((mddev)->disks), same_set)

struct md_thread {
	void			(*run) (struct md_thread *thread);
	struct mddev		*mddev;
	wait_queue_head_t	wqueue;
	unsigned long		flags;
	struct task_struct	*tsk;
	unsigned long		timeout;
	void			*private;
};

#define THREAD_WAKEUP  0

static inline void safe_put_page(struct page *p)
{
	if (p) put_page(p);
}

extern int register_md_personality(struct md_personality *p);
extern int unregister_md_personality(struct md_personality *p);
extern int register_md_cluster_operations(struct md_cluster_operations *ops,
		struct module *module);
extern int unregister_md_cluster_operations(void);
extern int md_setup_cluster(struct mddev *mddev, int nodes);
extern void md_cluster_stop(struct mddev *mddev);
extern struct md_thread *md_register_thread(
	void (*run)(struct md_thread *thread),
	struct mddev *mddev,
	const char *name);
extern void md_unregister_thread(struct md_thread **threadp);
extern void md_wakeup_thread(struct md_thread *thread);
extern void md_check_recovery(struct mddev *mddev);
extern void md_reap_sync_thread(struct mddev *mddev);
extern int mddev_init_writes_pending(struct mddev *mddev);
extern bool md_write_start(struct mddev *mddev, struct bio *bi);
extern void md_write_inc(struct mddev *mddev, struct bio *bi);
extern void md_write_end(struct mddev *mddev);
extern void md_done_sync(struct mddev *mddev, int blocks, int ok);
extern void md_error(struct mddev *mddev, struct md_rdev *rdev);
extern void md_finish_reshape(struct mddev *mddev);

extern int mddev_congested(struct mddev *mddev, int bits);
extern void md_flush_request(struct mddev *mddev, struct bio *bio);
extern void md_super_write(struct mddev *mddev, struct md_rdev *rdev,
			   sector_t sector, int size, struct page *page);
extern int md_super_wait(struct mddev *mddev);
extern int sync_page_io(struct md_rdev *rdev, sector_t sector, int size,
			struct page *page, int op, int op_flags,
			bool metadata_op);
extern void md_do_sync(struct md_thread *thread);
extern void md_new_event(struct mddev *mddev);
extern void md_allow_write(struct mddev *mddev);
extern void md_wait_for_blocked_rdev(struct md_rdev *rdev, struct mddev *mddev);
extern void md_set_array_sectors(struct mddev *mddev, sector_t array_sectors);
extern int md_check_no_bitmap(struct mddev *mddev);
extern int md_integrity_register(struct mddev *mddev);
extern int md_integrity_add_rdev(struct md_rdev *rdev, struct mddev *mddev);
extern int strict_strtoul_scaled(const char *cp, unsigned long *res, int scale);

extern void mddev_init(struct mddev *mddev);
extern int md_run(struct mddev *mddev);
extern int md_start(struct mddev *mddev);
extern void md_stop(struct mddev *mddev);
extern void md_stop_writes(struct mddev *mddev);
extern int md_rdev_init(struct md_rdev *rdev);
extern void md_rdev_clear(struct md_rdev *rdev);

extern void md_handle_request(struct mddev *mddev, struct bio *bio);
extern void mddev_suspend(struct mddev *mddev);
extern void mddev_resume(struct mddev *mddev);
extern struct bio *bio_alloc_mddev(gfp_t gfp_mask, int nr_iovecs,
				   struct mddev *mddev);

extern void md_reload_sb(struct mddev *mddev, int raid_disk);
extern void md_update_sb(struct mddev *mddev, int force);
extern void md_kick_rdev_from_array(struct md_rdev * rdev);
extern void mddev_create_wb_pool(struct mddev *mddev, struct md_rdev *rdev,
				 bool is_suspend);
struct md_rdev *md_find_rdev_nr_rcu(struct mddev *mddev, int nr);
struct md_rdev *md_find_rdev_rcu(struct mddev *mddev, dev_t dev);

static inline void rdev_dec_pending(struct md_rdev *rdev, struct mddev *mddev)
{
	int faulty = test_bit(Faulty, &rdev->flags);
	if (atomic_dec_and_test(&rdev->nr_pending) && faulty) {
		set_bit(MD_RECOVERY_NEEDED, &mddev->recovery);
		md_wakeup_thread(mddev->thread);
	}
}

extern struct md_cluster_operations *md_cluster_ops;
static inline int mddev_is_clustered(struct mddev *mddev)
{
	return mddev->cluster_info && mddev->bitmap_info.nodes > 1;
}

/* clear unsupported mddev_flags */
static inline void mddev_clear_unsupported_flags(struct mddev *mddev,
	unsigned long unsupported_flags)
{
	mddev->flags &= ~unsupported_flags;
}

static inline void mddev_check_writesame(struct mddev *mddev, struct bio *bio)
{
	if (bio_op(bio) == REQ_OP_WRITE_SAME &&
	    !bio->bi_disk->queue->limits.max_write_same_sectors)
		mddev->queue->limits.max_write_same_sectors = 0;
}

static inline void mddev_check_write_zeroes(struct mddev *mddev, struct bio *bio)
{
	if (bio_op(bio) == REQ_OP_WRITE_ZEROES &&
	    !bio->bi_disk->queue->limits.max_write_zeroes_sectors)
		mddev->queue->limits.max_write_zeroes_sectors = 0;
}
#endif /* _MD_MD_H */<|MERGE_RESOLUTION|>--- conflicted
+++ resolved
@@ -257,8 +257,6 @@
 	MD_SB_NEED_REWRITE,	/* metadata write needs to be repeated */
 };
 
-<<<<<<< HEAD
-=======
 #define NR_WB_INFOS	8
 /* record current range of write behind IOs */
 struct wb_info {
@@ -267,7 +265,6 @@
 	struct list_head list;
 };
 
->>>>>>> 6fb08f1a
 struct mddev {
 	void				*private;
 	struct md_personality		*pers;
