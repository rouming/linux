--- conflicted
+++ resolved
@@ -1,8 +1,4 @@
-<<<<<<< HEAD
-// SPDX-License-Identifier: GPL-2.0-only
-=======
 // SPDX-License-Identifier: GPL-2.0
->>>>>>> 4e9c049f
 /*
  * Copyright (c) 2008-2009 Cisco Systems, Inc.  All rights reserved.
  * Copyright (c) 2009 Intel Corporation.  All rights reserved.
