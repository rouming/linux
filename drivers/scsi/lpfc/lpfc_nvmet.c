--- conflicted
+++ resolved
@@ -220,8 +220,6 @@
 	/* Word 12, 13, 14, 15 - is zero */
 }
 
-<<<<<<< HEAD
-=======
 #if (IS_ENABLED(CONFIG_NVME_TARGET_FC))
 static struct lpfc_nvmet_rcv_ctx *
 lpfc_nvmet_get_ctx_for_xri(struct lpfc_hba *phba, u16 xri)
@@ -268,7 +266,6 @@
 }
 #endif
 
->>>>>>> 6fb08f1a
 static void
 lpfc_nvmet_defer_release(struct lpfc_hba *phba, struct lpfc_nvmet_rcv_ctx *ctxp)
 {
@@ -491,12 +488,9 @@
 	 * Use the CPU context list, from the MRQ the IO was received on
 	 * (ctxp->idx), to save context structure.
 	 */
-<<<<<<< HEAD
-=======
 	spin_lock_irqsave(&phba->sli4_hba.t_active_list_lock, iflag);
 	list_del_init(&ctxp->list);
 	spin_unlock_irqrestore(&phba->sli4_hba.t_active_list_lock, iflag);
->>>>>>> 6fb08f1a
 	cpu = raw_smp_processor_id();
 	infop = lpfc_get_ctx_list(phba, cpu, ctxp->idx);
 	spin_lock_irqsave(&infop->nvmet_ctx_list_lock, iflag);
@@ -1725,10 +1719,6 @@
 	spin_unlock(&phba->sli4_hba.abts_nvmet_buf_list_lock);
 	spin_unlock_irqrestore(&phba->hbalock, iflag);
 
-<<<<<<< HEAD
-	lpfc_nvmeio_data(phba, "NVMET ABTS RCV: xri x%x CPU %02x rjt %d\n",
-			 xri, raw_smp_processor_id(), 1);
-=======
 	/* check the wait list */
 	if (phba->sli4_hba.nvmet_io_wait_cnt) {
 		struct rqb_dmabuf *nvmebuf;
@@ -1813,7 +1803,6 @@
 
 	lpfc_nvmeio_data(phba, "NVMET ABTS RCV: oxid x%x CPU %02x rjt %d\n",
 			 oxid, raw_smp_processor_id(), 1);
->>>>>>> 6fb08f1a
 
 	lpfc_printf_log(phba, KERN_INFO, LOG_NVME_ABTS,
 			"6320 NVMET Rcv ABTS:rjt oxid x%x\n", oxid);
