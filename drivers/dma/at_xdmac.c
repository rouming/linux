--- conflicted
+++ resolved
@@ -1634,17 +1634,8 @@
 		   || (atchan->irq_status & error_mask)) {
 		struct dma_async_tx_descriptor  *txd;
 
-<<<<<<< HEAD
-		if (atchan->irq_status & AT_XDMAC_CIS_RBEIS)
-			dev_err(chan2dev(&atchan->chan), "read bus error!!!");
-		if (atchan->irq_status & AT_XDMAC_CIS_WBEIS)
-			dev_err(chan2dev(&atchan->chan), "write bus error!!!");
-		if (atchan->irq_status & AT_XDMAC_CIS_ROIS)
-			dev_err(chan2dev(&atchan->chan), "request overflow error!!!");
-=======
 		if (atchan->irq_status & error_mask)
 			at_xdmac_handle_error(atchan);
->>>>>>> 0ecfebd2
 
 		spin_lock(&atchan->lock);
 		desc = list_first_entry(&atchan->xfers_list,
