<<<<<<< HEAD
/* SPDX-License-Identifier: GPL-2.0-only */
/*
 * Copyright (c) 2016 MediaTek Inc.
 * Author: PoChun Lin <pochun.lin@mediatek.com>
 */
=======
/* SPDX-License-Identifier: GPL-2.0 */
>>>>>>> 71f49a8b

#ifndef _VENC_VPU_IF_H_
#define _VENC_VPU_IF_H_

#include "mtk_vpu.h"
#include "venc_drv_if.h"

/*
 * struct venc_vpu_inst - encoder VPU driver instance
 * @wq_hd: wait queue used for vpu cmd trigger then wait vpu interrupt done
 * @signaled: flag used for checking vpu interrupt done
 * @failure: flag to show vpu cmd succeeds or not
 * @state: enum venc_ipi_msg_enc_state
 * @bs_size: bitstream size for skip frame case usage
 * @is_key_frm: key frame flag
 * @inst_addr: VPU instance addr
 * @vsi: driver structure allocated by VPU side and shared to AP side for
 *	 control and info share
 * @id: the id of inter-processor interrupt
 * @ctx: context for v4l2 layer integration
 * @dev: device for v4l2 layer integration
 */
struct venc_vpu_inst {
	wait_queue_head_t wq_hd;
	int signaled;
	int failure;
	int state;
	int bs_size;
	int is_key_frm;
	unsigned int inst_addr;
	void *vsi;
	enum ipi_id id;
	struct mtk_vcodec_ctx *ctx;
	struct platform_device *dev;
};

int vpu_enc_init(struct venc_vpu_inst *vpu);
int vpu_enc_set_param(struct venc_vpu_inst *vpu,
		      enum venc_set_param_type id,
		      struct venc_enc_param *param);
int vpu_enc_encode(struct venc_vpu_inst *vpu, unsigned int bs_mode,
		   struct venc_frm_buf *frm_buf,
		   struct mtk_vcodec_mem *bs_buf,
		   unsigned int *bs_size);
int vpu_enc_deinit(struct venc_vpu_inst *vpu);

#endif<|MERGE_RESOLUTION|>--- conflicted
+++ resolved
@@ -1,12 +1,4 @@
-<<<<<<< HEAD
-/* SPDX-License-Identifier: GPL-2.0-only */
-/*
- * Copyright (c) 2016 MediaTek Inc.
- * Author: PoChun Lin <pochun.lin@mediatek.com>
- */
-=======
 /* SPDX-License-Identifier: GPL-2.0 */
->>>>>>> 71f49a8b
 
 #ifndef _VENC_VPU_IF_H_
 #define _VENC_VPU_IF_H_
