--- conflicted
+++ resolved
@@ -1,12 +1,4 @@
-<<<<<<< HEAD
-/* SPDX-License-Identifier: GPL-2.0-only */
-/*
- * Copyright (c) 2016 MediaTek Inc.
- * Author: Tiffany Lin <tiffany.lin@mediatek.com>
- */
-=======
 /* SPDX-License-Identifier: GPL-2.0 */
->>>>>>> 71f49a8b
 
 #ifndef _MTK_VCODEC_DEC_PM_H_
 #define _MTK_VCODEC_DEC_PM_H_
