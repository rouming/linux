--- conflicted
+++ resolved
@@ -1,13 +1,4 @@
-<<<<<<< HEAD
-// SPDX-License-Identifier: GPL-2.0-only
-/*
- * Copyright (c) 2016 MediaTek Inc.
- * Author: Daniel Hsiao <daniel.hsiao@mediatek.com>
- *         PoChun Lin <pochun.lin@mediatek.com>
- */
-=======
 // SPDX-License-Identifier: GPL-2.0
->>>>>>> 71f49a8b
 
 #include <linux/interrupt.h>
 #include <linux/kernel.h>
