--- conflicted
+++ resolved
@@ -1,13 +1,4 @@
-<<<<<<< HEAD
-// SPDX-License-Identifier: GPL-2.0-only
-/*
- * Copyright (c) 2016 MediaTek Inc.
- * Author: Jungchang Tsao <jungchang.tsao@mediatek.com>
- *	   PC Chen <pc.chen@mediatek.com>
- */
-=======
 // SPDX-License-Identifier: GPL-2.0
->>>>>>> 71f49a8b
 
 #include <linux/slab.h>
 #include "../vdec_drv_if.h"
