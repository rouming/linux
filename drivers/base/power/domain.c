/*
 * drivers/base/power/domain.c - Common code related to device power domains.
 *
 * Copyright (C) 2011 Rafael J. Wysocki <rjw@sisk.pl>, Renesas Electronics Corp.
 *
 * This file is released under the GPLv2.
 */

#define pr_fmt(fmt) "PM: " fmt

#include <linux/delay.h>
#include <linux/kernel.h>
#include <linux/io.h>
#include <linux/platform_device.h>
#include <linux/pm_opp.h>
#include <linux/pm_runtime.h>
#include <linux/pm_domain.h>
#include <linux/pm_qos.h>
#include <linux/pm_clock.h>
#include <linux/slab.h>
#include <linux/err.h>
#include <linux/sched.h>
#include <linux/suspend.h>
#include <linux/export.h>
#include <linux/cpu.h>

#include "power.h"

#define GENPD_RETRY_MAX_MS	250		/* Approximate */

#define GENPD_DEV_CALLBACK(genpd, type, callback, dev)		\
({								\
	type (*__routine)(struct device *__d); 			\
	type __ret = (type)0;					\
								\
	__routine = genpd->dev_ops.callback; 			\
	if (__routine) {					\
		__ret = __routine(dev); 			\
	}							\
	__ret;							\
})

static LIST_HEAD(gpd_list);
static DEFINE_MUTEX(gpd_list_lock);

struct genpd_lock_ops {
	void (*lock)(struct generic_pm_domain *genpd);
	void (*lock_nested)(struct generic_pm_domain *genpd, int depth);
	int (*lock_interruptible)(struct generic_pm_domain *genpd);
	void (*unlock)(struct generic_pm_domain *genpd);
};

static void genpd_lock_mtx(struct generic_pm_domain *genpd)
{
	mutex_lock(&genpd->mlock);
}

static void genpd_lock_nested_mtx(struct generic_pm_domain *genpd,
					int depth)
{
	mutex_lock_nested(&genpd->mlock, depth);
}

static int genpd_lock_interruptible_mtx(struct generic_pm_domain *genpd)
{
	return mutex_lock_interruptible(&genpd->mlock);
}

static void genpd_unlock_mtx(struct generic_pm_domain *genpd)
{
	return mutex_unlock(&genpd->mlock);
}

static const struct genpd_lock_ops genpd_mtx_ops = {
	.lock = genpd_lock_mtx,
	.lock_nested = genpd_lock_nested_mtx,
	.lock_interruptible = genpd_lock_interruptible_mtx,
	.unlock = genpd_unlock_mtx,
};

static void genpd_lock_spin(struct generic_pm_domain *genpd)
	__acquires(&genpd->slock)
{
	unsigned long flags;

	spin_lock_irqsave(&genpd->slock, flags);
	genpd->lock_flags = flags;
}

static void genpd_lock_nested_spin(struct generic_pm_domain *genpd,
					int depth)
	__acquires(&genpd->slock)
{
	unsigned long flags;

	spin_lock_irqsave_nested(&genpd->slock, flags, depth);
	genpd->lock_flags = flags;
}

static int genpd_lock_interruptible_spin(struct generic_pm_domain *genpd)
	__acquires(&genpd->slock)
{
	unsigned long flags;

	spin_lock_irqsave(&genpd->slock, flags);
	genpd->lock_flags = flags;
	return 0;
}

static void genpd_unlock_spin(struct generic_pm_domain *genpd)
	__releases(&genpd->slock)
{
	spin_unlock_irqrestore(&genpd->slock, genpd->lock_flags);
}

static const struct genpd_lock_ops genpd_spin_ops = {
	.lock = genpd_lock_spin,
	.lock_nested = genpd_lock_nested_spin,
	.lock_interruptible = genpd_lock_interruptible_spin,
	.unlock = genpd_unlock_spin,
};

#define genpd_lock(p)			p->lock_ops->lock(p)
#define genpd_lock_nested(p, d)		p->lock_ops->lock_nested(p, d)
#define genpd_lock_interruptible(p)	p->lock_ops->lock_interruptible(p)
#define genpd_unlock(p)			p->lock_ops->unlock(p)

#define genpd_status_on(genpd)		(genpd->status == GPD_STATE_ACTIVE)
#define genpd_is_irq_safe(genpd)	(genpd->flags & GENPD_FLAG_IRQ_SAFE)
#define genpd_is_always_on(genpd)	(genpd->flags & GENPD_FLAG_ALWAYS_ON)
#define genpd_is_active_wakeup(genpd)	(genpd->flags & GENPD_FLAG_ACTIVE_WAKEUP)
#define genpd_is_cpu_domain(genpd)	(genpd->flags & GENPD_FLAG_CPU_DOMAIN)

static inline bool irq_safe_dev_in_no_sleep_domain(struct device *dev,
		const struct generic_pm_domain *genpd)
{
	bool ret;

	ret = pm_runtime_is_irq_safe(dev) && !genpd_is_irq_safe(genpd);

	/*
	 * Warn once if an IRQ safe device is attached to a no sleep domain, as
	 * to indicate a suboptimal configuration for PM. For an always on
	 * domain this isn't case, thus don't warn.
	 */
	if (ret && !genpd_is_always_on(genpd))
		dev_warn_once(dev, "PM domain %s will not be powered off\n",
				genpd->name);

	return ret;
}

/*
 * Get the generic PM domain for a particular struct device.
 * This validates the struct device pointer, the PM domain pointer,
 * and checks that the PM domain pointer is a real generic PM domain.
 * Any failure results in NULL being returned.
 */
static struct generic_pm_domain *genpd_lookup_dev(struct device *dev)
{
	struct generic_pm_domain *genpd = NULL, *gpd;

	if (IS_ERR_OR_NULL(dev) || IS_ERR_OR_NULL(dev->pm_domain))
		return NULL;

	mutex_lock(&gpd_list_lock);
	list_for_each_entry(gpd, &gpd_list, gpd_list_node) {
		if (&gpd->domain == dev->pm_domain) {
			genpd = gpd;
			break;
		}
	}
	mutex_unlock(&gpd_list_lock);

	return genpd;
}

/*
 * This should only be used where we are certain that the pm_domain
 * attached to the device is a genpd domain.
 */
static struct generic_pm_domain *dev_to_genpd(struct device *dev)
{
	if (IS_ERR_OR_NULL(dev->pm_domain))
		return ERR_PTR(-EINVAL);

	return pd_to_genpd(dev->pm_domain);
}

static int genpd_stop_dev(const struct generic_pm_domain *genpd,
			  struct device *dev)
{
	return GENPD_DEV_CALLBACK(genpd, int, stop, dev);
}

static int genpd_start_dev(const struct generic_pm_domain *genpd,
			   struct device *dev)
{
	return GENPD_DEV_CALLBACK(genpd, int, start, dev);
}

static bool genpd_sd_counter_dec(struct generic_pm_domain *genpd)
{
	bool ret = false;

	if (!WARN_ON(atomic_read(&genpd->sd_count) == 0))
		ret = !!atomic_dec_and_test(&genpd->sd_count);

	return ret;
}

static void genpd_sd_counter_inc(struct generic_pm_domain *genpd)
{
	atomic_inc(&genpd->sd_count);
	smp_mb__after_atomic();
}

#ifdef CONFIG_DEBUG_FS
static void genpd_update_accounting(struct generic_pm_domain *genpd)
{
	ktime_t delta, now;

	now = ktime_get();
	delta = ktime_sub(now, genpd->accounting_time);

	/*
	 * If genpd->status is active, it means we are just
	 * out of off and so update the idle time and vice
	 * versa.
	 */
	if (genpd->status == GPD_STATE_ACTIVE) {
		int state_idx = genpd->state_idx;

		genpd->states[state_idx].idle_time =
			ktime_add(genpd->states[state_idx].idle_time, delta);
	} else {
		genpd->on_time = ktime_add(genpd->on_time, delta);
	}

	genpd->accounting_time = now;
}
#else
static inline void genpd_update_accounting(struct generic_pm_domain *genpd) {}
#endif

static int _genpd_reeval_performance_state(struct generic_pm_domain *genpd,
					   unsigned int state)
{
	struct generic_pm_domain_data *pd_data;
	struct pm_domain_data *pdd;
	struct gpd_link *link;

	/* New requested state is same as Max requested state */
	if (state == genpd->performance_state)
		return state;

	/* New requested state is higher than Max requested state */
	if (state > genpd->performance_state)
		return state;

	/* Traverse all devices within the domain */
	list_for_each_entry(pdd, &genpd->dev_list, list_node) {
		pd_data = to_gpd_data(pdd);

		if (pd_data->performance_state > state)
			state = pd_data->performance_state;
	}

	/*
	 * Traverse all sub-domains within the domain. This can be
	 * done without any additional locking as the link->performance_state
	 * field is protected by the master genpd->lock, which is already taken.
	 *
	 * Also note that link->performance_state (subdomain's performance state
	 * requirement to master domain) is different from
	 * link->slave->performance_state (current performance state requirement
	 * of the devices/sub-domains of the subdomain) and so can have a
	 * different value.
	 *
	 * Note that we also take vote from powered-off sub-domains into account
	 * as the same is done for devices right now.
	 */
	list_for_each_entry(link, &genpd->master_links, master_node) {
		if (link->performance_state > state)
			state = link->performance_state;
	}

	return state;
}

static int _genpd_set_performance_state(struct generic_pm_domain *genpd,
					unsigned int state, int depth)
{
	struct generic_pm_domain *master;
	struct gpd_link *link;
	int master_state, ret;

	if (state == genpd->performance_state)
		return 0;

	/* Propagate to masters of genpd */
	list_for_each_entry(link, &genpd->slave_links, slave_node) {
		master = link->master;

		if (!master->set_performance_state)
			continue;

		/* Find master's performance state */
		ret = dev_pm_opp_xlate_performance_state(genpd->opp_table,
							 master->opp_table,
							 state);
		if (unlikely(ret < 0))
			goto err;

		master_state = ret;

		genpd_lock_nested(master, depth + 1);

		link->prev_performance_state = link->performance_state;
		link->performance_state = master_state;
		master_state = _genpd_reeval_performance_state(master,
						master_state);
		ret = _genpd_set_performance_state(master, master_state, depth + 1);
		if (ret)
			link->performance_state = link->prev_performance_state;

		genpd_unlock(master);

		if (ret)
			goto err;
	}

	ret = genpd->set_performance_state(genpd, state);
	if (ret)
		goto err;

	genpd->performance_state = state;
	return 0;

err:
	/* Encountered an error, lets rollback */
	list_for_each_entry_continue_reverse(link, &genpd->slave_links,
					     slave_node) {
		master = link->master;

		if (!master->set_performance_state)
			continue;

		genpd_lock_nested(master, depth + 1);

		master_state = link->prev_performance_state;
		link->performance_state = master_state;

		master_state = _genpd_reeval_performance_state(master,
						master_state);
		if (_genpd_set_performance_state(master, master_state, depth + 1)) {
			pr_err("%s: Failed to roll back to %d performance state\n",
			       master->name, master_state);
		}

		genpd_unlock(master);
	}

	return ret;
}

/**
 * dev_pm_genpd_set_performance_state- Set performance state of device's power
 * domain.
 *
 * @dev: Device for which the performance-state needs to be set.
 * @state: Target performance state of the device. This can be set as 0 when the
 *	   device doesn't have any performance state constraints left (And so
 *	   the device wouldn't participate anymore to find the target
 *	   performance state of the genpd).
 *
 * It is assumed that the users guarantee that the genpd wouldn't be detached
 * while this routine is getting called.
 *
 * Returns 0 on success and negative error values on failures.
 */
int dev_pm_genpd_set_performance_state(struct device *dev, unsigned int state)
{
	struct generic_pm_domain *genpd;
	struct generic_pm_domain_data *gpd_data;
	unsigned int prev;
	int ret;

	genpd = dev_to_genpd(dev);
	if (IS_ERR(genpd))
		return -ENODEV;

	if (unlikely(!genpd->set_performance_state))
		return -EINVAL;

	if (WARN_ON(!dev->power.subsys_data ||
		     !dev->power.subsys_data->domain_data))
		return -EINVAL;

	genpd_lock(genpd);

	gpd_data = to_gpd_data(dev->power.subsys_data->domain_data);
	prev = gpd_data->performance_state;
	gpd_data->performance_state = state;

	state = _genpd_reeval_performance_state(genpd, state);
	ret = _genpd_set_performance_state(genpd, state, 0);
	if (ret)
		gpd_data->performance_state = prev;

	genpd_unlock(genpd);

	return ret;
}
EXPORT_SYMBOL_GPL(dev_pm_genpd_set_performance_state);

static int _genpd_power_on(struct generic_pm_domain *genpd, bool timed)
{
	unsigned int state_idx = genpd->state_idx;
	ktime_t time_start;
	s64 elapsed_ns;
	int ret;

	if (!genpd->power_on)
		return 0;

	if (!timed)
		return genpd->power_on(genpd);

	time_start = ktime_get();
	ret = genpd->power_on(genpd);
	if (ret)
		return ret;

	elapsed_ns = ktime_to_ns(ktime_sub(ktime_get(), time_start));
	if (elapsed_ns <= genpd->states[state_idx].power_on_latency_ns)
		return ret;

	genpd->states[state_idx].power_on_latency_ns = elapsed_ns;
	genpd->max_off_time_changed = true;
	pr_debug("%s: Power-%s latency exceeded, new value %lld ns\n",
		 genpd->name, "on", elapsed_ns);

	return ret;
}

static int _genpd_power_off(struct generic_pm_domain *genpd, bool timed)
{
	unsigned int state_idx = genpd->state_idx;
	ktime_t time_start;
	s64 elapsed_ns;
	int ret;

	if (!genpd->power_off)
		return 0;

	if (!timed)
		return genpd->power_off(genpd);

	time_start = ktime_get();
	ret = genpd->power_off(genpd);
	if (ret)
		return ret;

	elapsed_ns = ktime_to_ns(ktime_sub(ktime_get(), time_start));
	if (elapsed_ns <= genpd->states[state_idx].power_off_latency_ns)
		return 0;

	genpd->states[state_idx].power_off_latency_ns = elapsed_ns;
	genpd->max_off_time_changed = true;
	pr_debug("%s: Power-%s latency exceeded, new value %lld ns\n",
		 genpd->name, "off", elapsed_ns);

	return 0;
}

/**
 * genpd_queue_power_off_work - Queue up the execution of genpd_power_off().
 * @genpd: PM domain to power off.
 *
 * Queue up the execution of genpd_power_off() unless it's already been done
 * before.
 */
static void genpd_queue_power_off_work(struct generic_pm_domain *genpd)
{
	queue_work(pm_wq, &genpd->power_off_work);
}

/**
 * genpd_power_off - Remove power from a given PM domain.
 * @genpd: PM domain to power down.
 * @one_dev_on: If invoked from genpd's ->runtime_suspend|resume() callback, the
 * RPM status of the releated device is in an intermediate state, not yet turned
 * into RPM_SUSPENDED. This means genpd_power_off() must allow one device to not
 * be RPM_SUSPENDED, while it tries to power off the PM domain.
 *
 * If all of the @genpd's devices have been suspended and all of its subdomains
 * have been powered down, remove power from @genpd.
 */
static int genpd_power_off(struct generic_pm_domain *genpd, bool one_dev_on,
			   unsigned int depth)
{
	struct pm_domain_data *pdd;
	struct gpd_link *link;
	unsigned int not_suspended = 0;

	/*
	 * Do not try to power off the domain in the following situations:
	 * (1) The domain is already in the "power off" state.
	 * (2) System suspend is in progress.
	 */
	if (!genpd_status_on(genpd) || genpd->prepared_count > 0)
		return 0;

	/*
	 * Abort power off for the PM domain in the following situations:
	 * (1) The domain is configured as always on.
	 * (2) When the domain has a subdomain being powered on.
	 */
	if (genpd_is_always_on(genpd) || atomic_read(&genpd->sd_count) > 0)
		return -EBUSY;

	list_for_each_entry(pdd, &genpd->dev_list, list_node) {
		enum pm_qos_flags_status stat;

		stat = dev_pm_qos_flags(pdd->dev, PM_QOS_FLAG_NO_POWER_OFF);
		if (stat > PM_QOS_FLAGS_NONE)
			return -EBUSY;

		/*
		 * Do not allow PM domain to be powered off, when an IRQ safe
		 * device is part of a non-IRQ safe domain.
		 */
		if (!pm_runtime_suspended(pdd->dev) ||
			irq_safe_dev_in_no_sleep_domain(pdd->dev, genpd))
			not_suspended++;
	}

	if (not_suspended > 1 || (not_suspended == 1 && !one_dev_on))
		return -EBUSY;

	if (genpd->gov && genpd->gov->power_down_ok) {
		if (!genpd->gov->power_down_ok(&genpd->domain))
			return -EAGAIN;
	}

	/* Default to shallowest state. */
	if (!genpd->gov)
		genpd->state_idx = 0;

	if (genpd->power_off) {
		int ret;

		if (atomic_read(&genpd->sd_count) > 0)
			return -EBUSY;

		/*
		 * If sd_count > 0 at this point, one of the subdomains hasn't
		 * managed to call genpd_power_on() for the master yet after
		 * incrementing it.  In that case genpd_power_on() will wait
		 * for us to drop the lock, so we can call .power_off() and let
		 * the genpd_power_on() restore power for us (this shouldn't
		 * happen very often).
		 */
		ret = _genpd_power_off(genpd, true);
		if (ret)
			return ret;
	}

	genpd->status = GPD_STATE_POWER_OFF;
	genpd_update_accounting(genpd);

	list_for_each_entry(link, &genpd->slave_links, slave_node) {
		genpd_sd_counter_dec(link->master);
		genpd_lock_nested(link->master, depth + 1);
		genpd_power_off(link->master, false, depth + 1);
		genpd_unlock(link->master);
	}

	return 0;
}

/**
 * genpd_power_on - Restore power to a given PM domain and its masters.
 * @genpd: PM domain to power up.
 * @depth: nesting count for lockdep.
 *
 * Restore power to @genpd and all of its masters so that it is possible to
 * resume a device belonging to it.
 */
static int genpd_power_on(struct generic_pm_domain *genpd, unsigned int depth)
{
	struct gpd_link *link;
	int ret = 0;

	if (genpd_status_on(genpd))
		return 0;

	/*
	 * The list is guaranteed not to change while the loop below is being
	 * executed, unless one of the masters' .power_on() callbacks fiddles
	 * with it.
	 */
	list_for_each_entry(link, &genpd->slave_links, slave_node) {
		struct generic_pm_domain *master = link->master;

		genpd_sd_counter_inc(master);

		genpd_lock_nested(master, depth + 1);
		ret = genpd_power_on(master, depth + 1);
		genpd_unlock(master);

		if (ret) {
			genpd_sd_counter_dec(master);
			goto err;
		}
	}

	ret = _genpd_power_on(genpd, true);
	if (ret)
		goto err;

	genpd->status = GPD_STATE_ACTIVE;
	genpd_update_accounting(genpd);

	return 0;

 err:
	list_for_each_entry_continue_reverse(link,
					&genpd->slave_links,
					slave_node) {
		genpd_sd_counter_dec(link->master);
		genpd_lock_nested(link->master, depth + 1);
		genpd_power_off(link->master, false, depth + 1);
		genpd_unlock(link->master);
	}

	return ret;
}

static int genpd_dev_pm_qos_notifier(struct notifier_block *nb,
				     unsigned long val, void *ptr)
{
	struct generic_pm_domain_data *gpd_data;
	struct device *dev;

	gpd_data = container_of(nb, struct generic_pm_domain_data, nb);
	dev = gpd_data->base.dev;

	for (;;) {
		struct generic_pm_domain *genpd;
		struct pm_domain_data *pdd;

		spin_lock_irq(&dev->power.lock);

		pdd = dev->power.subsys_data ?
				dev->power.subsys_data->domain_data : NULL;
		if (pdd) {
			to_gpd_data(pdd)->td.constraint_changed = true;
			genpd = dev_to_genpd(dev);
		} else {
			genpd = ERR_PTR(-ENODATA);
		}

		spin_unlock_irq(&dev->power.lock);

		if (!IS_ERR(genpd)) {
			genpd_lock(genpd);
			genpd->max_off_time_changed = true;
			genpd_unlock(genpd);
		}

		dev = dev->parent;
		if (!dev || dev->power.ignore_children)
			break;
	}

	return NOTIFY_DONE;
}

/**
 * genpd_power_off_work_fn - Power off PM domain whose subdomain count is 0.
 * @work: Work structure used for scheduling the execution of this function.
 */
static void genpd_power_off_work_fn(struct work_struct *work)
{
	struct generic_pm_domain *genpd;

	genpd = container_of(work, struct generic_pm_domain, power_off_work);

	genpd_lock(genpd);
	genpd_power_off(genpd, false, 0);
	genpd_unlock(genpd);
}

/**
 * __genpd_runtime_suspend - walk the hierarchy of ->runtime_suspend() callbacks
 * @dev: Device to handle.
 */
static int __genpd_runtime_suspend(struct device *dev)
{
	int (*cb)(struct device *__dev);

	if (dev->type && dev->type->pm)
		cb = dev->type->pm->runtime_suspend;
	else if (dev->class && dev->class->pm)
		cb = dev->class->pm->runtime_suspend;
	else if (dev->bus && dev->bus->pm)
		cb = dev->bus->pm->runtime_suspend;
	else
		cb = NULL;

	if (!cb && dev->driver && dev->driver->pm)
		cb = dev->driver->pm->runtime_suspend;

	return cb ? cb(dev) : 0;
}

/**
 * __genpd_runtime_resume - walk the hierarchy of ->runtime_resume() callbacks
 * @dev: Device to handle.
 */
static int __genpd_runtime_resume(struct device *dev)
{
	int (*cb)(struct device *__dev);

	if (dev->type && dev->type->pm)
		cb = dev->type->pm->runtime_resume;
	else if (dev->class && dev->class->pm)
		cb = dev->class->pm->runtime_resume;
	else if (dev->bus && dev->bus->pm)
		cb = dev->bus->pm->runtime_resume;
	else
		cb = NULL;

	if (!cb && dev->driver && dev->driver->pm)
		cb = dev->driver->pm->runtime_resume;

	return cb ? cb(dev) : 0;
}

/**
 * genpd_runtime_suspend - Suspend a device belonging to I/O PM domain.
 * @dev: Device to suspend.
 *
 * Carry out a runtime suspend of a device under the assumption that its
 * pm_domain field points to the domain member of an object of type
 * struct generic_pm_domain representing a PM domain consisting of I/O devices.
 */
static int genpd_runtime_suspend(struct device *dev)
{
	struct generic_pm_domain *genpd;
	bool (*suspend_ok)(struct device *__dev);
	struct gpd_timing_data *td = &dev_gpd_data(dev)->td;
	bool runtime_pm = pm_runtime_enabled(dev);
	ktime_t time_start;
	s64 elapsed_ns;
	int ret;

	dev_dbg(dev, "%s()\n", __func__);

	genpd = dev_to_genpd(dev);
	if (IS_ERR(genpd))
		return -EINVAL;

	/*
	 * A runtime PM centric subsystem/driver may re-use the runtime PM
	 * callbacks for other purposes than runtime PM. In those scenarios
	 * runtime PM is disabled. Under these circumstances, we shall skip
	 * validating/measuring the PM QoS latency.
	 */
	suspend_ok = genpd->gov ? genpd->gov->suspend_ok : NULL;
	if (runtime_pm && suspend_ok && !suspend_ok(dev))
		return -EBUSY;

	/* Measure suspend latency. */
	time_start = 0;
	if (runtime_pm)
		time_start = ktime_get();

	ret = __genpd_runtime_suspend(dev);
	if (ret)
		return ret;

	ret = genpd_stop_dev(genpd, dev);
	if (ret) {
		__genpd_runtime_resume(dev);
		return ret;
	}

	/* Update suspend latency value if the measured time exceeds it. */
	if (runtime_pm) {
		elapsed_ns = ktime_to_ns(ktime_sub(ktime_get(), time_start));
		if (elapsed_ns > td->suspend_latency_ns) {
			td->suspend_latency_ns = elapsed_ns;
			dev_dbg(dev, "suspend latency exceeded, %lld ns\n",
				elapsed_ns);
			genpd->max_off_time_changed = true;
			td->constraint_changed = true;
		}
	}

	/*
	 * If power.irq_safe is set, this routine may be run with
	 * IRQs disabled, so suspend only if the PM domain also is irq_safe.
	 */
	if (irq_safe_dev_in_no_sleep_domain(dev, genpd))
		return 0;

	genpd_lock(genpd);
	genpd_power_off(genpd, true, 0);
	genpd_unlock(genpd);

	return 0;
}

/**
 * genpd_runtime_resume - Resume a device belonging to I/O PM domain.
 * @dev: Device to resume.
 *
 * Carry out a runtime resume of a device under the assumption that its
 * pm_domain field points to the domain member of an object of type
 * struct generic_pm_domain representing a PM domain consisting of I/O devices.
 */
static int genpd_runtime_resume(struct device *dev)
{
	struct generic_pm_domain *genpd;
	struct gpd_timing_data *td = &dev_gpd_data(dev)->td;
	bool runtime_pm = pm_runtime_enabled(dev);
	ktime_t time_start;
	s64 elapsed_ns;
	int ret;
	bool timed = true;

	dev_dbg(dev, "%s()\n", __func__);

	genpd = dev_to_genpd(dev);
	if (IS_ERR(genpd))
		return -EINVAL;

	/*
	 * As we don't power off a non IRQ safe domain, which holds
	 * an IRQ safe device, we don't need to restore power to it.
	 */
	if (irq_safe_dev_in_no_sleep_domain(dev, genpd)) {
		timed = false;
		goto out;
	}

	genpd_lock(genpd);
	ret = genpd_power_on(genpd, 0);
	genpd_unlock(genpd);

	if (ret)
		return ret;

 out:
	/* Measure resume latency. */
	time_start = 0;
	if (timed && runtime_pm)
		time_start = ktime_get();

	ret = genpd_start_dev(genpd, dev);
	if (ret)
		goto err_poweroff;

	ret = __genpd_runtime_resume(dev);
	if (ret)
		goto err_stop;

	/* Update resume latency value if the measured time exceeds it. */
	if (timed && runtime_pm) {
		elapsed_ns = ktime_to_ns(ktime_sub(ktime_get(), time_start));
		if (elapsed_ns > td->resume_latency_ns) {
			td->resume_latency_ns = elapsed_ns;
			dev_dbg(dev, "resume latency exceeded, %lld ns\n",
				elapsed_ns);
			genpd->max_off_time_changed = true;
			td->constraint_changed = true;
		}
	}

	return 0;

err_stop:
	genpd_stop_dev(genpd, dev);
err_poweroff:
	if (!pm_runtime_is_irq_safe(dev) ||
		(pm_runtime_is_irq_safe(dev) && genpd_is_irq_safe(genpd))) {
		genpd_lock(genpd);
		genpd_power_off(genpd, true, 0);
		genpd_unlock(genpd);
	}

	return ret;
}

static bool pd_ignore_unused;
static int __init pd_ignore_unused_setup(char *__unused)
{
	pd_ignore_unused = true;
	return 1;
}
__setup("pd_ignore_unused", pd_ignore_unused_setup);

/**
 * genpd_power_off_unused - Power off all PM domains with no devices in use.
 */
static int __init genpd_power_off_unused(void)
{
	struct generic_pm_domain *genpd;

	if (pd_ignore_unused) {
		pr_warn("genpd: Not disabling unused power domains\n");
		return 0;
	}

	mutex_lock(&gpd_list_lock);

	list_for_each_entry(genpd, &gpd_list, gpd_list_node)
		genpd_queue_power_off_work(genpd);

	mutex_unlock(&gpd_list_lock);

	return 0;
}
late_initcall(genpd_power_off_unused);

#if defined(CONFIG_PM_SLEEP) || defined(CONFIG_PM_GENERIC_DOMAINS_OF)

static bool genpd_present(const struct generic_pm_domain *genpd)
{
	const struct generic_pm_domain *gpd;

	if (IS_ERR_OR_NULL(genpd))
		return false;

	list_for_each_entry(gpd, &gpd_list, gpd_list_node)
		if (gpd == genpd)
			return true;

	return false;
}

#endif

#ifdef CONFIG_PM_SLEEP

/**
 * genpd_sync_power_off - Synchronously power off a PM domain and its masters.
 * @genpd: PM domain to power off, if possible.
 * @use_lock: use the lock.
 * @depth: nesting count for lockdep.
 *
 * Check if the given PM domain can be powered off (during system suspend or
 * hibernation) and do that if so.  Also, in that case propagate to its masters.
 *
 * This function is only called in "noirq" and "syscore" stages of system power
 * transitions. The "noirq" callbacks may be executed asynchronously, thus in
 * these cases the lock must be held.
 */
static void genpd_sync_power_off(struct generic_pm_domain *genpd, bool use_lock,
				 unsigned int depth)
{
	struct gpd_link *link;

	if (!genpd_status_on(genpd) || genpd_is_always_on(genpd))
		return;

	if (genpd->suspended_count != genpd->device_count
	    || atomic_read(&genpd->sd_count) > 0)
		return;

	/* Choose the deepest state when suspending */
	genpd->state_idx = genpd->state_count - 1;
	if (_genpd_power_off(genpd, false))
		return;

	genpd->status = GPD_STATE_POWER_OFF;

	list_for_each_entry(link, &genpd->slave_links, slave_node) {
		genpd_sd_counter_dec(link->master);

		if (use_lock)
			genpd_lock_nested(link->master, depth + 1);

		genpd_sync_power_off(link->master, use_lock, depth + 1);

		if (use_lock)
			genpd_unlock(link->master);
	}
}

/**
 * genpd_sync_power_on - Synchronously power on a PM domain and its masters.
 * @genpd: PM domain to power on.
 * @use_lock: use the lock.
 * @depth: nesting count for lockdep.
 *
 * This function is only called in "noirq" and "syscore" stages of system power
 * transitions. The "noirq" callbacks may be executed asynchronously, thus in
 * these cases the lock must be held.
 */
static void genpd_sync_power_on(struct generic_pm_domain *genpd, bool use_lock,
				unsigned int depth)
{
	struct gpd_link *link;

	if (genpd_status_on(genpd))
		return;

	list_for_each_entry(link, &genpd->slave_links, slave_node) {
		genpd_sd_counter_inc(link->master);

		if (use_lock)
			genpd_lock_nested(link->master, depth + 1);

		genpd_sync_power_on(link->master, use_lock, depth + 1);

		if (use_lock)
			genpd_unlock(link->master);
	}

	_genpd_power_on(genpd, false);

	genpd->status = GPD_STATE_ACTIVE;
}

/**
 * resume_needed - Check whether to resume a device before system suspend.
 * @dev: Device to check.
 * @genpd: PM domain the device belongs to.
 *
 * There are two cases in which a device that can wake up the system from sleep
 * states should be resumed by genpd_prepare(): (1) if the device is enabled
 * to wake up the system and it has to remain active for this purpose while the
 * system is in the sleep state and (2) if the device is not enabled to wake up
 * the system from sleep states and it generally doesn't generate wakeup signals
 * by itself (those signals are generated on its behalf by other parts of the
 * system).  In the latter case it may be necessary to reconfigure the device's
 * wakeup settings during system suspend, because it may have been set up to
 * signal remote wakeup from the system's working state as needed by runtime PM.
 * Return 'true' in either of the above cases.
 */
static bool resume_needed(struct device *dev,
			  const struct generic_pm_domain *genpd)
{
	bool active_wakeup;

	if (!device_can_wakeup(dev))
		return false;

	active_wakeup = genpd_is_active_wakeup(genpd);
	return device_may_wakeup(dev) ? active_wakeup : !active_wakeup;
}

/**
 * genpd_prepare - Start power transition of a device in a PM domain.
 * @dev: Device to start the transition of.
 *
 * Start a power transition of a device (during a system-wide power transition)
 * under the assumption that its pm_domain field points to the domain member of
 * an object of type struct generic_pm_domain representing a PM domain
 * consisting of I/O devices.
 */
static int genpd_prepare(struct device *dev)
{
	struct generic_pm_domain *genpd;
	int ret;

	dev_dbg(dev, "%s()\n", __func__);

	genpd = dev_to_genpd(dev);
	if (IS_ERR(genpd))
		return -EINVAL;

	/*
	 * If a wakeup request is pending for the device, it should be woken up
	 * at this point and a system wakeup event should be reported if it's
	 * set up to wake up the system from sleep states.
	 */
	if (resume_needed(dev, genpd))
		pm_runtime_resume(dev);

	genpd_lock(genpd);

	if (genpd->prepared_count++ == 0)
		genpd->suspended_count = 0;

	genpd_unlock(genpd);

	ret = pm_generic_prepare(dev);
	if (ret < 0) {
		genpd_lock(genpd);

		genpd->prepared_count--;

		genpd_unlock(genpd);
	}

	/* Never return 1, as genpd don't cope with the direct_complete path. */
	return ret >= 0 ? 0 : ret;
}

/**
 * genpd_finish_suspend - Completion of suspend or hibernation of device in an
 *   I/O pm domain.
 * @dev: Device to suspend.
 * @poweroff: Specifies if this is a poweroff_noirq or suspend_noirq callback.
 *
 * Stop the device and remove power from the domain if all devices in it have
 * been stopped.
 */
static int genpd_finish_suspend(struct device *dev, bool poweroff)
{
	struct generic_pm_domain *genpd;
	int ret = 0;

	genpd = dev_to_genpd(dev);
	if (IS_ERR(genpd))
		return -EINVAL;

	if (poweroff)
		ret = pm_generic_poweroff_noirq(dev);
	else
		ret = pm_generic_suspend_noirq(dev);
	if (ret)
		return ret;

	if (dev->power.wakeup_path && genpd_is_active_wakeup(genpd))
		return 0;

	if (genpd->dev_ops.stop && genpd->dev_ops.start &&
	    !pm_runtime_status_suspended(dev)) {
		ret = genpd_stop_dev(genpd, dev);
		if (ret) {
			if (poweroff)
				pm_generic_restore_noirq(dev);
			else
				pm_generic_resume_noirq(dev);
			return ret;
		}
	}

	genpd_lock(genpd);
	genpd->suspended_count++;
	genpd_sync_power_off(genpd, true, 0);
	genpd_unlock(genpd);

	return 0;
}

/**
 * genpd_suspend_noirq - Completion of suspend of device in an I/O PM domain.
 * @dev: Device to suspend.
 *
 * Stop the device and remove power from the domain if all devices in it have
 * been stopped.
 */
static int genpd_suspend_noirq(struct device *dev)
{
	dev_dbg(dev, "%s()\n", __func__);

	return genpd_finish_suspend(dev, false);
}

/**
 * genpd_resume_noirq - Start of resume of device in an I/O PM domain.
 * @dev: Device to resume.
 *
 * Restore power to the device's PM domain, if necessary, and start the device.
 */
static int genpd_resume_noirq(struct device *dev)
{
	struct generic_pm_domain *genpd;
	int ret;

	dev_dbg(dev, "%s()\n", __func__);

	genpd = dev_to_genpd(dev);
	if (IS_ERR(genpd))
		return -EINVAL;

	if (dev->power.wakeup_path && genpd_is_active_wakeup(genpd))
		return pm_generic_resume_noirq(dev);

	genpd_lock(genpd);
	genpd_sync_power_on(genpd, true, 0);
	genpd->suspended_count--;
	genpd_unlock(genpd);

	if (genpd->dev_ops.stop && genpd->dev_ops.start &&
	    !pm_runtime_status_suspended(dev)) {
		ret = genpd_start_dev(genpd, dev);
		if (ret)
			return ret;
	}

	return pm_generic_resume_noirq(dev);
}

/**
 * genpd_freeze_noirq - Completion of freezing a device in an I/O PM domain.
 * @dev: Device to freeze.
 *
 * Carry out a late freeze of a device under the assumption that its
 * pm_domain field points to the domain member of an object of type
 * struct generic_pm_domain representing a power domain consisting of I/O
 * devices.
 */
static int genpd_freeze_noirq(struct device *dev)
{
	const struct generic_pm_domain *genpd;
	int ret = 0;

	dev_dbg(dev, "%s()\n", __func__);

	genpd = dev_to_genpd(dev);
	if (IS_ERR(genpd))
		return -EINVAL;

	ret = pm_generic_freeze_noirq(dev);
	if (ret)
		return ret;

	if (genpd->dev_ops.stop && genpd->dev_ops.start &&
	    !pm_runtime_status_suspended(dev))
		ret = genpd_stop_dev(genpd, dev);

	return ret;
}

/**
 * genpd_thaw_noirq - Early thaw of device in an I/O PM domain.
 * @dev: Device to thaw.
 *
 * Start the device, unless power has been removed from the domain already
 * before the system transition.
 */
static int genpd_thaw_noirq(struct device *dev)
{
	const struct generic_pm_domain *genpd;
	int ret = 0;

	dev_dbg(dev, "%s()\n", __func__);

	genpd = dev_to_genpd(dev);
	if (IS_ERR(genpd))
		return -EINVAL;

	if (genpd->dev_ops.stop && genpd->dev_ops.start &&
	    !pm_runtime_status_suspended(dev)) {
		ret = genpd_start_dev(genpd, dev);
		if (ret)
			return ret;
	}

	return pm_generic_thaw_noirq(dev);
}

/**
 * genpd_poweroff_noirq - Completion of hibernation of device in an
 *   I/O PM domain.
 * @dev: Device to poweroff.
 *
 * Stop the device and remove power from the domain if all devices in it have
 * been stopped.
 */
static int genpd_poweroff_noirq(struct device *dev)
{
	dev_dbg(dev, "%s()\n", __func__);

	return genpd_finish_suspend(dev, true);
}

/**
 * genpd_restore_noirq - Start of restore of device in an I/O PM domain.
 * @dev: Device to resume.
 *
 * Make sure the domain will be in the same power state as before the
 * hibernation the system is resuming from and start the device if necessary.
 */
static int genpd_restore_noirq(struct device *dev)
{
	struct generic_pm_domain *genpd;
	int ret = 0;

	dev_dbg(dev, "%s()\n", __func__);

	genpd = dev_to_genpd(dev);
	if (IS_ERR(genpd))
		return -EINVAL;

	/*
	 * At this point suspended_count == 0 means we are being run for the
	 * first time for the given domain in the present cycle.
	 */
	genpd_lock(genpd);
	if (genpd->suspended_count++ == 0)
		/*
		 * The boot kernel might put the domain into arbitrary state,
		 * so make it appear as powered off to genpd_sync_power_on(),
		 * so that it tries to power it on in case it was really off.
		 */
		genpd->status = GPD_STATE_POWER_OFF;

	genpd_sync_power_on(genpd, true, 0);
	genpd_unlock(genpd);

	if (genpd->dev_ops.stop && genpd->dev_ops.start &&
	    !pm_runtime_status_suspended(dev)) {
		ret = genpd_start_dev(genpd, dev);
		if (ret)
			return ret;
	}

	return pm_generic_restore_noirq(dev);
}

/**
 * genpd_complete - Complete power transition of a device in a power domain.
 * @dev: Device to complete the transition of.
 *
 * Complete a power transition of a device (during a system-wide power
 * transition) under the assumption that its pm_domain field points to the
 * domain member of an object of type struct generic_pm_domain representing
 * a power domain consisting of I/O devices.
 */
static void genpd_complete(struct device *dev)
{
	struct generic_pm_domain *genpd;

	dev_dbg(dev, "%s()\n", __func__);

	genpd = dev_to_genpd(dev);
	if (IS_ERR(genpd))
		return;

	pm_generic_complete(dev);

	genpd_lock(genpd);

	genpd->prepared_count--;
	if (!genpd->prepared_count)
		genpd_queue_power_off_work(genpd);

	genpd_unlock(genpd);
}

/**
 * genpd_syscore_switch - Switch power during system core suspend or resume.
 * @dev: Device that normally is marked as "always on" to switch power for.
 *
 * This routine may only be called during the system core (syscore) suspend or
 * resume phase for devices whose "always on" flags are set.
 */
static void genpd_syscore_switch(struct device *dev, bool suspend)
{
	struct generic_pm_domain *genpd;

	genpd = dev_to_genpd(dev);
	if (!genpd_present(genpd))
		return;

	if (suspend) {
		genpd->suspended_count++;
		genpd_sync_power_off(genpd, false, 0);
	} else {
		genpd_sync_power_on(genpd, false, 0);
		genpd->suspended_count--;
	}
}

void pm_genpd_syscore_poweroff(struct device *dev)
{
	genpd_syscore_switch(dev, true);
}
EXPORT_SYMBOL_GPL(pm_genpd_syscore_poweroff);

void pm_genpd_syscore_poweron(struct device *dev)
{
	genpd_syscore_switch(dev, false);
}
EXPORT_SYMBOL_GPL(pm_genpd_syscore_poweron);

#else /* !CONFIG_PM_SLEEP */

#define genpd_prepare		NULL
#define genpd_suspend_noirq	NULL
#define genpd_resume_noirq	NULL
#define genpd_freeze_noirq	NULL
#define genpd_thaw_noirq	NULL
#define genpd_poweroff_noirq	NULL
#define genpd_restore_noirq	NULL
#define genpd_complete		NULL

#endif /* CONFIG_PM_SLEEP */

static struct generic_pm_domain_data *genpd_alloc_dev_data(struct device *dev)
{
	struct generic_pm_domain_data *gpd_data;
	int ret;

	ret = dev_pm_get_subsys_data(dev);
	if (ret)
		return ERR_PTR(ret);

	gpd_data = kzalloc(sizeof(*gpd_data), GFP_KERNEL);
	if (!gpd_data) {
		ret = -ENOMEM;
		goto err_put;
	}

	gpd_data->base.dev = dev;
	gpd_data->td.constraint_changed = true;
	gpd_data->td.effective_constraint_ns = PM_QOS_RESUME_LATENCY_NO_CONSTRAINT_NS;
	gpd_data->nb.notifier_call = genpd_dev_pm_qos_notifier;

	spin_lock_irq(&dev->power.lock);

	if (dev->power.subsys_data->domain_data) {
		ret = -EINVAL;
		goto err_free;
	}

	dev->power.subsys_data->domain_data = &gpd_data->base;

	spin_unlock_irq(&dev->power.lock);

	return gpd_data;

 err_free:
	spin_unlock_irq(&dev->power.lock);
	kfree(gpd_data);
 err_put:
	dev_pm_put_subsys_data(dev);
	return ERR_PTR(ret);
}

static void genpd_free_dev_data(struct device *dev,
				struct generic_pm_domain_data *gpd_data)
{
	spin_lock_irq(&dev->power.lock);

	dev->power.subsys_data->domain_data = NULL;

	spin_unlock_irq(&dev->power.lock);

	kfree(gpd_data);
	dev_pm_put_subsys_data(dev);
}

static void genpd_update_cpumask(struct generic_pm_domain *genpd,
				 int cpu, bool set, unsigned int depth)
{
	struct gpd_link *link;

	if (!genpd_is_cpu_domain(genpd))
		return;

	list_for_each_entry(link, &genpd->slave_links, slave_node) {
		struct generic_pm_domain *master = link->master;

		genpd_lock_nested(master, depth + 1);
		genpd_update_cpumask(master, cpu, set, depth + 1);
		genpd_unlock(master);
	}

	if (set)
		cpumask_set_cpu(cpu, genpd->cpus);
	else
		cpumask_clear_cpu(cpu, genpd->cpus);
}

static void genpd_set_cpumask(struct generic_pm_domain *genpd, int cpu)
{
	if (cpu >= 0)
		genpd_update_cpumask(genpd, cpu, true, 0);
}

static void genpd_clear_cpumask(struct generic_pm_domain *genpd, int cpu)
{
	if (cpu >= 0)
		genpd_update_cpumask(genpd, cpu, false, 0);
}

static int genpd_get_cpu(struct generic_pm_domain *genpd, struct device *dev)
{
	int cpu;

	if (!genpd_is_cpu_domain(genpd))
		return -1;

	for_each_possible_cpu(cpu) {
		if (get_cpu_device(cpu) == dev)
			return cpu;
	}

	return -1;
}

static int genpd_add_device(struct generic_pm_domain *genpd, struct device *dev,
			    struct device *base_dev)
{
	struct generic_pm_domain_data *gpd_data;
	int ret;

	dev_dbg(dev, "%s()\n", __func__);

	if (IS_ERR_OR_NULL(genpd) || IS_ERR_OR_NULL(dev))
		return -EINVAL;

	gpd_data = genpd_alloc_dev_data(dev);
	if (IS_ERR(gpd_data))
		return PTR_ERR(gpd_data);

<<<<<<< HEAD
=======
	gpd_data->cpu = genpd_get_cpu(genpd, base_dev);

>>>>>>> 69dbdfff
	ret = genpd->attach_dev ? genpd->attach_dev(genpd, dev) : 0;
	if (ret)
		goto out;

	genpd_lock(genpd);

<<<<<<< HEAD
=======
	genpd_set_cpumask(genpd, gpd_data->cpu);
>>>>>>> 69dbdfff
	dev_pm_domain_set(dev, &genpd->domain);

	genpd->device_count++;
	genpd->max_off_time_changed = true;

	list_add_tail(&gpd_data->base.list_node, &genpd->dev_list);

	genpd_unlock(genpd);
 out:
	if (ret)
		genpd_free_dev_data(dev, gpd_data);
	else
		dev_pm_qos_add_notifier(dev, &gpd_data->nb);

	return ret;
}

/**
 * pm_genpd_add_device - Add a device to an I/O PM domain.
 * @genpd: PM domain to add the device to.
 * @dev: Device to be added.
 */
int pm_genpd_add_device(struct generic_pm_domain *genpd, struct device *dev)
{
	int ret;

	mutex_lock(&gpd_list_lock);
	ret = genpd_add_device(genpd, dev, dev);
	mutex_unlock(&gpd_list_lock);

	return ret;
}
EXPORT_SYMBOL_GPL(pm_genpd_add_device);

static int genpd_remove_device(struct generic_pm_domain *genpd,
			       struct device *dev)
{
	struct generic_pm_domain_data *gpd_data;
	struct pm_domain_data *pdd;
	int ret = 0;

	dev_dbg(dev, "%s()\n", __func__);

	pdd = dev->power.subsys_data->domain_data;
	gpd_data = to_gpd_data(pdd);
	dev_pm_qos_remove_notifier(dev, &gpd_data->nb);

	genpd_lock(genpd);

	if (genpd->prepared_count > 0) {
		ret = -EAGAIN;
		goto out;
	}

	genpd->device_count--;
	genpd->max_off_time_changed = true;

<<<<<<< HEAD
=======
	genpd_clear_cpumask(genpd, gpd_data->cpu);
>>>>>>> 69dbdfff
	dev_pm_domain_set(dev, NULL);

	list_del_init(&pdd->list_node);

	genpd_unlock(genpd);

	if (genpd->detach_dev)
		genpd->detach_dev(genpd, dev);

	genpd_free_dev_data(dev, gpd_data);

	return 0;

 out:
	genpd_unlock(genpd);
	dev_pm_qos_add_notifier(dev, &gpd_data->nb);

	return ret;
}

/**
 * pm_genpd_remove_device - Remove a device from an I/O PM domain.
 * @dev: Device to be removed.
 */
int pm_genpd_remove_device(struct device *dev)
{
	struct generic_pm_domain *genpd = genpd_lookup_dev(dev);

	if (!genpd)
		return -EINVAL;

	return genpd_remove_device(genpd, dev);
}
EXPORT_SYMBOL_GPL(pm_genpd_remove_device);

static int genpd_add_subdomain(struct generic_pm_domain *genpd,
			       struct generic_pm_domain *subdomain)
{
	struct gpd_link *link, *itr;
	int ret = 0;

	if (IS_ERR_OR_NULL(genpd) || IS_ERR_OR_NULL(subdomain)
	    || genpd == subdomain)
		return -EINVAL;

	/*
	 * If the domain can be powered on/off in an IRQ safe
	 * context, ensure that the subdomain can also be
	 * powered on/off in that context.
	 */
	if (!genpd_is_irq_safe(genpd) && genpd_is_irq_safe(subdomain)) {
		WARN(1, "Parent %s of subdomain %s must be IRQ safe\n",
				genpd->name, subdomain->name);
		return -EINVAL;
	}

	link = kzalloc(sizeof(*link), GFP_KERNEL);
	if (!link)
		return -ENOMEM;

	genpd_lock(subdomain);
	genpd_lock_nested(genpd, SINGLE_DEPTH_NESTING);

	if (!genpd_status_on(genpd) && genpd_status_on(subdomain)) {
		ret = -EINVAL;
		goto out;
	}

	list_for_each_entry(itr, &genpd->master_links, master_node) {
		if (itr->slave == subdomain && itr->master == genpd) {
			ret = -EINVAL;
			goto out;
		}
	}

	link->master = genpd;
	list_add_tail(&link->master_node, &genpd->master_links);
	link->slave = subdomain;
	list_add_tail(&link->slave_node, &subdomain->slave_links);
	if (genpd_status_on(subdomain))
		genpd_sd_counter_inc(genpd);

 out:
	genpd_unlock(genpd);
	genpd_unlock(subdomain);
	if (ret)
		kfree(link);
	return ret;
}

/**
 * pm_genpd_add_subdomain - Add a subdomain to an I/O PM domain.
 * @genpd: Master PM domain to add the subdomain to.
 * @subdomain: Subdomain to be added.
 */
int pm_genpd_add_subdomain(struct generic_pm_domain *genpd,
			   struct generic_pm_domain *subdomain)
{
	int ret;

	mutex_lock(&gpd_list_lock);
	ret = genpd_add_subdomain(genpd, subdomain);
	mutex_unlock(&gpd_list_lock);

	return ret;
}
EXPORT_SYMBOL_GPL(pm_genpd_add_subdomain);

/**
 * pm_genpd_remove_subdomain - Remove a subdomain from an I/O PM domain.
 * @genpd: Master PM domain to remove the subdomain from.
 * @subdomain: Subdomain to be removed.
 */
int pm_genpd_remove_subdomain(struct generic_pm_domain *genpd,
			      struct generic_pm_domain *subdomain)
{
	struct gpd_link *l, *link;
	int ret = -EINVAL;

	if (IS_ERR_OR_NULL(genpd) || IS_ERR_OR_NULL(subdomain))
		return -EINVAL;

	genpd_lock(subdomain);
	genpd_lock_nested(genpd, SINGLE_DEPTH_NESTING);

	if (!list_empty(&subdomain->master_links) || subdomain->device_count) {
		pr_warn("%s: unable to remove subdomain %s\n",
			genpd->name, subdomain->name);
		ret = -EBUSY;
		goto out;
	}

	list_for_each_entry_safe(link, l, &genpd->master_links, master_node) {
		if (link->slave != subdomain)
			continue;

		list_del(&link->master_node);
		list_del(&link->slave_node);
		kfree(link);
		if (genpd_status_on(subdomain))
			genpd_sd_counter_dec(genpd);

		ret = 0;
		break;
	}

out:
	genpd_unlock(genpd);
	genpd_unlock(subdomain);

	return ret;
}
EXPORT_SYMBOL_GPL(pm_genpd_remove_subdomain);

static void genpd_free_default_power_state(struct genpd_power_state *states,
					   unsigned int state_count)
{
	kfree(states);
}

static int genpd_set_default_power_state(struct generic_pm_domain *genpd)
{
	struct genpd_power_state *state;

	state = kzalloc(sizeof(*state), GFP_KERNEL);
	if (!state)
		return -ENOMEM;

	genpd->states = state;
	genpd->state_count = 1;
	genpd->free_states = genpd_free_default_power_state;

	return 0;
}

static void genpd_lock_init(struct generic_pm_domain *genpd)
{
	if (genpd->flags & GENPD_FLAG_IRQ_SAFE) {
		spin_lock_init(&genpd->slock);
		genpd->lock_ops = &genpd_spin_ops;
	} else {
		mutex_init(&genpd->mlock);
		genpd->lock_ops = &genpd_mtx_ops;
	}
}

/**
 * pm_genpd_init - Initialize a generic I/O PM domain object.
 * @genpd: PM domain object to initialize.
 * @gov: PM domain governor to associate with the domain (may be NULL).
 * @is_off: Initial value of the domain's power_is_off field.
 *
 * Returns 0 on successful initialization, else a negative error code.
 */
int pm_genpd_init(struct generic_pm_domain *genpd,
		  struct dev_power_governor *gov, bool is_off)
{
	int ret;

	if (IS_ERR_OR_NULL(genpd))
		return -EINVAL;

	INIT_LIST_HEAD(&genpd->master_links);
	INIT_LIST_HEAD(&genpd->slave_links);
	INIT_LIST_HEAD(&genpd->dev_list);
	genpd_lock_init(genpd);
	genpd->gov = gov;
	INIT_WORK(&genpd->power_off_work, genpd_power_off_work_fn);
	atomic_set(&genpd->sd_count, 0);
	genpd->status = is_off ? GPD_STATE_POWER_OFF : GPD_STATE_ACTIVE;
	genpd->device_count = 0;
	genpd->max_off_time_ns = -1;
	genpd->max_off_time_changed = true;
	genpd->provider = NULL;
	genpd->has_provider = false;
	genpd->accounting_time = ktime_get();
	genpd->domain.ops.runtime_suspend = genpd_runtime_suspend;
	genpd->domain.ops.runtime_resume = genpd_runtime_resume;
	genpd->domain.ops.prepare = genpd_prepare;
	genpd->domain.ops.suspend_noirq = genpd_suspend_noirq;
	genpd->domain.ops.resume_noirq = genpd_resume_noirq;
	genpd->domain.ops.freeze_noirq = genpd_freeze_noirq;
	genpd->domain.ops.thaw_noirq = genpd_thaw_noirq;
	genpd->domain.ops.poweroff_noirq = genpd_poweroff_noirq;
	genpd->domain.ops.restore_noirq = genpd_restore_noirq;
	genpd->domain.ops.complete = genpd_complete;

	if (genpd->flags & GENPD_FLAG_PM_CLK) {
		genpd->dev_ops.stop = pm_clk_suspend;
		genpd->dev_ops.start = pm_clk_resume;
	}

	/* Always-on domains must be powered on at initialization. */
	if (genpd_is_always_on(genpd) && !genpd_status_on(genpd))
		return -EINVAL;

	if (genpd_is_cpu_domain(genpd) &&
	    !zalloc_cpumask_var(&genpd->cpus, GFP_KERNEL))
		return -ENOMEM;

	/* Use only one "off" state if there were no states declared */
	if (genpd->state_count == 0) {
		ret = genpd_set_default_power_state(genpd);
		if (ret) {
			if (genpd_is_cpu_domain(genpd))
				free_cpumask_var(genpd->cpus);
			return ret;
<<<<<<< HEAD
=======
		}
>>>>>>> 69dbdfff
	} else if (!gov && genpd->state_count > 1) {
		pr_warn("%s: no governor for states\n", genpd->name);
	}

	device_initialize(&genpd->dev);
	dev_set_name(&genpd->dev, "%s", genpd->name);

	mutex_lock(&gpd_list_lock);
	list_add(&genpd->gpd_list_node, &gpd_list);
	mutex_unlock(&gpd_list_lock);

	return 0;
}
EXPORT_SYMBOL_GPL(pm_genpd_init);

static int genpd_remove(struct generic_pm_domain *genpd)
{
	struct gpd_link *l, *link;

	if (IS_ERR_OR_NULL(genpd))
		return -EINVAL;

	genpd_lock(genpd);

	if (genpd->has_provider) {
		genpd_unlock(genpd);
		pr_err("Provider present, unable to remove %s\n", genpd->name);
		return -EBUSY;
	}

	if (!list_empty(&genpd->master_links) || genpd->device_count) {
		genpd_unlock(genpd);
		pr_err("%s: unable to remove %s\n", __func__, genpd->name);
		return -EBUSY;
	}

	list_for_each_entry_safe(link, l, &genpd->slave_links, slave_node) {
		list_del(&link->master_node);
		list_del(&link->slave_node);
		kfree(link);
	}

	list_del(&genpd->gpd_list_node);
	genpd_unlock(genpd);
	cancel_work_sync(&genpd->power_off_work);
	if (genpd_is_cpu_domain(genpd))
		free_cpumask_var(genpd->cpus);
	if (genpd->free_states)
		genpd->free_states(genpd->states, genpd->state_count);

	pr_debug("%s: removed %s\n", __func__, genpd->name);

	return 0;
}

/**
 * pm_genpd_remove - Remove a generic I/O PM domain
 * @genpd: Pointer to PM domain that is to be removed.
 *
 * To remove the PM domain, this function:
 *  - Removes the PM domain as a subdomain to any parent domains,
 *    if it was added.
 *  - Removes the PM domain from the list of registered PM domains.
 *
 * The PM domain will only be removed, if the associated provider has
 * been removed, it is not a parent to any other PM domain and has no
 * devices associated with it.
 */
int pm_genpd_remove(struct generic_pm_domain *genpd)
{
	int ret;

	mutex_lock(&gpd_list_lock);
	ret = genpd_remove(genpd);
	mutex_unlock(&gpd_list_lock);

	return ret;
}
EXPORT_SYMBOL_GPL(pm_genpd_remove);

#ifdef CONFIG_PM_GENERIC_DOMAINS_OF

/*
 * Device Tree based PM domain providers.
 *
 * The code below implements generic device tree based PM domain providers that
 * bind device tree nodes with generic PM domains registered in the system.
 *
 * Any driver that registers generic PM domains and needs to support binding of
 * devices to these domains is supposed to register a PM domain provider, which
 * maps a PM domain specifier retrieved from the device tree to a PM domain.
 *
 * Two simple mapping functions have been provided for convenience:
 *  - genpd_xlate_simple() for 1:1 device tree node to PM domain mapping.
 *  - genpd_xlate_onecell() for mapping of multiple PM domains per node by
 *    index.
 */

/**
 * struct of_genpd_provider - PM domain provider registration structure
 * @link: Entry in global list of PM domain providers
 * @node: Pointer to device tree node of PM domain provider
 * @xlate: Provider-specific xlate callback mapping a set of specifier cells
 *         into a PM domain.
 * @data: context pointer to be passed into @xlate callback
 */
struct of_genpd_provider {
	struct list_head link;
	struct device_node *node;
	genpd_xlate_t xlate;
	void *data;
};

/* List of registered PM domain providers. */
static LIST_HEAD(of_genpd_providers);
/* Mutex to protect the list above. */
static DEFINE_MUTEX(of_genpd_mutex);

/**
 * genpd_xlate_simple() - Xlate function for direct node-domain mapping
 * @genpdspec: OF phandle args to map into a PM domain
 * @data: xlate function private data - pointer to struct generic_pm_domain
 *
 * This is a generic xlate function that can be used to model PM domains that
 * have their own device tree nodes. The private data of xlate function needs
 * to be a valid pointer to struct generic_pm_domain.
 */
static struct generic_pm_domain *genpd_xlate_simple(
					struct of_phandle_args *genpdspec,
					void *data)
{
	return data;
}

/**
 * genpd_xlate_onecell() - Xlate function using a single index.
 * @genpdspec: OF phandle args to map into a PM domain
 * @data: xlate function private data - pointer to struct genpd_onecell_data
 *
 * This is a generic xlate function that can be used to model simple PM domain
 * controllers that have one device tree node and provide multiple PM domains.
 * A single cell is used as an index into an array of PM domains specified in
 * the genpd_onecell_data struct when registering the provider.
 */
static struct generic_pm_domain *genpd_xlate_onecell(
					struct of_phandle_args *genpdspec,
					void *data)
{
	struct genpd_onecell_data *genpd_data = data;
	unsigned int idx = genpdspec->args[0];

	if (genpdspec->args_count != 1)
		return ERR_PTR(-EINVAL);

	if (idx >= genpd_data->num_domains) {
		pr_err("%s: invalid domain index %u\n", __func__, idx);
		return ERR_PTR(-EINVAL);
	}

	if (!genpd_data->domains[idx])
		return ERR_PTR(-ENOENT);

	return genpd_data->domains[idx];
}

/**
 * genpd_add_provider() - Register a PM domain provider for a node
 * @np: Device node pointer associated with the PM domain provider.
 * @xlate: Callback for decoding PM domain from phandle arguments.
 * @data: Context pointer for @xlate callback.
 */
static int genpd_add_provider(struct device_node *np, genpd_xlate_t xlate,
			      void *data)
{
	struct of_genpd_provider *cp;

	cp = kzalloc(sizeof(*cp), GFP_KERNEL);
	if (!cp)
		return -ENOMEM;

	cp->node = of_node_get(np);
	cp->data = data;
	cp->xlate = xlate;

	mutex_lock(&of_genpd_mutex);
	list_add(&cp->link, &of_genpd_providers);
	mutex_unlock(&of_genpd_mutex);
	pr_debug("Added domain provider from %pOF\n", np);

	return 0;
}

/**
 * of_genpd_add_provider_simple() - Register a simple PM domain provider
 * @np: Device node pointer associated with the PM domain provider.
 * @genpd: Pointer to PM domain associated with the PM domain provider.
 */
int of_genpd_add_provider_simple(struct device_node *np,
				 struct generic_pm_domain *genpd)
{
	int ret = -EINVAL;

	if (!np || !genpd)
		return -EINVAL;

	mutex_lock(&gpd_list_lock);

	if (!genpd_present(genpd))
		goto unlock;

	genpd->dev.of_node = np;

	/* Parse genpd OPP table */
	if (genpd->set_performance_state) {
		ret = dev_pm_opp_of_add_table(&genpd->dev);
		if (ret) {
			dev_err(&genpd->dev, "Failed to add OPP table: %d\n",
				ret);
			goto unlock;
		}

		/*
		 * Save table for faster processing while setting performance
		 * state.
		 */
		genpd->opp_table = dev_pm_opp_get_opp_table(&genpd->dev);
		WARN_ON(!genpd->opp_table);
	}

	ret = genpd_add_provider(np, genpd_xlate_simple, genpd);
	if (ret) {
		if (genpd->set_performance_state) {
			dev_pm_opp_put_opp_table(genpd->opp_table);
			dev_pm_opp_of_remove_table(&genpd->dev);
		}

		goto unlock;
	}

	genpd->provider = &np->fwnode;
	genpd->has_provider = true;

unlock:
	mutex_unlock(&gpd_list_lock);

	return ret;
}
EXPORT_SYMBOL_GPL(of_genpd_add_provider_simple);

/**
 * of_genpd_add_provider_onecell() - Register a onecell PM domain provider
 * @np: Device node pointer associated with the PM domain provider.
 * @data: Pointer to the data associated with the PM domain provider.
 */
int of_genpd_add_provider_onecell(struct device_node *np,
				  struct genpd_onecell_data *data)
{
	struct generic_pm_domain *genpd;
	unsigned int i;
	int ret = -EINVAL;

	if (!np || !data)
		return -EINVAL;

	mutex_lock(&gpd_list_lock);

	if (!data->xlate)
		data->xlate = genpd_xlate_onecell;

	for (i = 0; i < data->num_domains; i++) {
		genpd = data->domains[i];

		if (!genpd)
			continue;
		if (!genpd_present(genpd))
			goto error;

		genpd->dev.of_node = np;

		/* Parse genpd OPP table */
		if (genpd->set_performance_state) {
			ret = dev_pm_opp_of_add_table_indexed(&genpd->dev, i);
			if (ret) {
				dev_err(&genpd->dev, "Failed to add OPP table for index %d: %d\n",
					i, ret);
				goto error;
			}

			/*
			 * Save table for faster processing while setting
			 * performance state.
			 */
			genpd->opp_table = dev_pm_opp_get_opp_table_indexed(&genpd->dev, i);
			WARN_ON(!genpd->opp_table);
		}

		genpd->provider = &np->fwnode;
		genpd->has_provider = true;
	}

	ret = genpd_add_provider(np, data->xlate, data);
	if (ret < 0)
		goto error;

	mutex_unlock(&gpd_list_lock);

	return 0;

error:
	while (i--) {
		genpd = data->domains[i];

		if (!genpd)
			continue;

		genpd->provider = NULL;
		genpd->has_provider = false;

		if (genpd->set_performance_state) {
			dev_pm_opp_put_opp_table(genpd->opp_table);
			dev_pm_opp_of_remove_table(&genpd->dev);
		}
	}

	mutex_unlock(&gpd_list_lock);

	return ret;
}
EXPORT_SYMBOL_GPL(of_genpd_add_provider_onecell);

/**
 * of_genpd_del_provider() - Remove a previously registered PM domain provider
 * @np: Device node pointer associated with the PM domain provider
 */
void of_genpd_del_provider(struct device_node *np)
{
	struct of_genpd_provider *cp, *tmp;
	struct generic_pm_domain *gpd;

	mutex_lock(&gpd_list_lock);
	mutex_lock(&of_genpd_mutex);
	list_for_each_entry_safe(cp, tmp, &of_genpd_providers, link) {
		if (cp->node == np) {
			/*
			 * For each PM domain associated with the
			 * provider, set the 'has_provider' to false
			 * so that the PM domain can be safely removed.
			 */
			list_for_each_entry(gpd, &gpd_list, gpd_list_node) {
				if (gpd->provider == &np->fwnode) {
					gpd->has_provider = false;

					if (!gpd->set_performance_state)
						continue;

					dev_pm_opp_put_opp_table(gpd->opp_table);
					dev_pm_opp_of_remove_table(&gpd->dev);
				}
			}

			list_del(&cp->link);
			of_node_put(cp->node);
			kfree(cp);
			break;
		}
	}
	mutex_unlock(&of_genpd_mutex);
	mutex_unlock(&gpd_list_lock);
}
EXPORT_SYMBOL_GPL(of_genpd_del_provider);

/**
 * genpd_get_from_provider() - Look-up PM domain
 * @genpdspec: OF phandle args to use for look-up
 *
 * Looks for a PM domain provider under the node specified by @genpdspec and if
 * found, uses xlate function of the provider to map phandle args to a PM
 * domain.
 *
 * Returns a valid pointer to struct generic_pm_domain on success or ERR_PTR()
 * on failure.
 */
static struct generic_pm_domain *genpd_get_from_provider(
					struct of_phandle_args *genpdspec)
{
	struct generic_pm_domain *genpd = ERR_PTR(-ENOENT);
	struct of_genpd_provider *provider;

	if (!genpdspec)
		return ERR_PTR(-EINVAL);

	mutex_lock(&of_genpd_mutex);

	/* Check if we have such a provider in our array */
	list_for_each_entry(provider, &of_genpd_providers, link) {
		if (provider->node == genpdspec->np)
			genpd = provider->xlate(genpdspec, provider->data);
		if (!IS_ERR(genpd))
			break;
	}

	mutex_unlock(&of_genpd_mutex);

	return genpd;
}

/**
 * of_genpd_add_device() - Add a device to an I/O PM domain
 * @genpdspec: OF phandle args to use for look-up PM domain
 * @dev: Device to be added.
 *
 * Looks-up an I/O PM domain based upon phandle args provided and adds
 * the device to the PM domain. Returns a negative error code on failure.
 */
int of_genpd_add_device(struct of_phandle_args *genpdspec, struct device *dev)
{
	struct generic_pm_domain *genpd;
	int ret;

	mutex_lock(&gpd_list_lock);

	genpd = genpd_get_from_provider(genpdspec);
	if (IS_ERR(genpd)) {
		ret = PTR_ERR(genpd);
		goto out;
	}

	ret = genpd_add_device(genpd, dev, dev);

out:
	mutex_unlock(&gpd_list_lock);

	return ret;
}
EXPORT_SYMBOL_GPL(of_genpd_add_device);

/**
 * of_genpd_add_subdomain - Add a subdomain to an I/O PM domain.
 * @parent_spec: OF phandle args to use for parent PM domain look-up
 * @subdomain_spec: OF phandle args to use for subdomain look-up
 *
 * Looks-up a parent PM domain and subdomain based upon phandle args
 * provided and adds the subdomain to the parent PM domain. Returns a
 * negative error code on failure.
 */
int of_genpd_add_subdomain(struct of_phandle_args *parent_spec,
			   struct of_phandle_args *subdomain_spec)
{
	struct generic_pm_domain *parent, *subdomain;
	int ret;

	mutex_lock(&gpd_list_lock);

	parent = genpd_get_from_provider(parent_spec);
	if (IS_ERR(parent)) {
		ret = PTR_ERR(parent);
		goto out;
	}

	subdomain = genpd_get_from_provider(subdomain_spec);
	if (IS_ERR(subdomain)) {
		ret = PTR_ERR(subdomain);
		goto out;
	}

	ret = genpd_add_subdomain(parent, subdomain);

out:
	mutex_unlock(&gpd_list_lock);

	return ret;
}
EXPORT_SYMBOL_GPL(of_genpd_add_subdomain);

/**
 * of_genpd_remove_last - Remove the last PM domain registered for a provider
 * @provider: Pointer to device structure associated with provider
 *
 * Find the last PM domain that was added by a particular provider and
 * remove this PM domain from the list of PM domains. The provider is
 * identified by the 'provider' device structure that is passed. The PM
 * domain will only be removed, if the provider associated with domain
 * has been removed.
 *
 * Returns a valid pointer to struct generic_pm_domain on success or
 * ERR_PTR() on failure.
 */
struct generic_pm_domain *of_genpd_remove_last(struct device_node *np)
{
	struct generic_pm_domain *gpd, *tmp, *genpd = ERR_PTR(-ENOENT);
	int ret;

	if (IS_ERR_OR_NULL(np))
		return ERR_PTR(-EINVAL);

	mutex_lock(&gpd_list_lock);
	list_for_each_entry_safe(gpd, tmp, &gpd_list, gpd_list_node) {
		if (gpd->provider == &np->fwnode) {
			ret = genpd_remove(gpd);
			genpd = ret ? ERR_PTR(ret) : gpd;
			break;
		}
	}
	mutex_unlock(&gpd_list_lock);

	return genpd;
}
EXPORT_SYMBOL_GPL(of_genpd_remove_last);

static void genpd_release_dev(struct device *dev)
{
	of_node_put(dev->of_node);
	kfree(dev);
}

static struct bus_type genpd_bus_type = {
	.name		= "genpd",
};

/**
 * genpd_dev_pm_detach - Detach a device from its PM domain.
 * @dev: Device to detach.
 * @power_off: Currently not used
 *
 * Try to locate a corresponding generic PM domain, which the device was
 * attached to previously. If such is found, the device is detached from it.
 */
static void genpd_dev_pm_detach(struct device *dev, bool power_off)
{
	struct generic_pm_domain *pd;
	unsigned int i;
	int ret = 0;

	pd = dev_to_genpd(dev);
	if (IS_ERR(pd))
		return;

	dev_dbg(dev, "removing from PM domain %s\n", pd->name);

	for (i = 1; i < GENPD_RETRY_MAX_MS; i <<= 1) {
		ret = genpd_remove_device(pd, dev);
		if (ret != -EAGAIN)
			break;

		mdelay(i);
		cond_resched();
	}

	if (ret < 0) {
		dev_err(dev, "failed to remove from PM domain %s: %d",
			pd->name, ret);
		return;
	}

	/* Check if PM domain can be powered off after removing this device. */
	genpd_queue_power_off_work(pd);

	/* Unregister the device if it was created by genpd. */
	if (dev->bus == &genpd_bus_type)
		device_unregister(dev);
}

static void genpd_dev_pm_sync(struct device *dev)
{
	struct generic_pm_domain *pd;

	pd = dev_to_genpd(dev);
	if (IS_ERR(pd))
		return;

	genpd_queue_power_off_work(pd);
}

static int __genpd_dev_pm_attach(struct device *dev, struct device *base_dev,
				 unsigned int index, bool power_on)
{
	struct of_phandle_args pd_args;
	struct generic_pm_domain *pd;
	int ret;

	ret = of_parse_phandle_with_args(dev->of_node, "power-domains",
				"#power-domain-cells", index, &pd_args);
	if (ret < 0)
		return ret;

	mutex_lock(&gpd_list_lock);
	pd = genpd_get_from_provider(&pd_args);
	of_node_put(pd_args.np);
	if (IS_ERR(pd)) {
		mutex_unlock(&gpd_list_lock);
		dev_dbg(dev, "%s() failed to find PM domain: %ld\n",
			__func__, PTR_ERR(pd));
		return driver_deferred_probe_check_state(base_dev);
	}

	dev_dbg(dev, "adding to PM domain %s\n", pd->name);

	ret = genpd_add_device(pd, dev, base_dev);
	mutex_unlock(&gpd_list_lock);

	if (ret < 0) {
		if (ret != -EPROBE_DEFER)
			dev_err(dev, "failed to add to PM domain %s: %d",
				pd->name, ret);
		return ret;
	}

	dev->pm_domain->detach = genpd_dev_pm_detach;
	dev->pm_domain->sync = genpd_dev_pm_sync;

	if (power_on) {
		genpd_lock(pd);
		ret = genpd_power_on(pd, 0);
		genpd_unlock(pd);
	}

	if (ret)
		genpd_remove_device(pd, dev);

	return ret ? -EPROBE_DEFER : 1;
}

/**
 * genpd_dev_pm_attach - Attach a device to its PM domain using DT.
 * @dev: Device to attach.
 *
 * Parse device's OF node to find a PM domain specifier. If such is found,
 * attaches the device to retrieved pm_domain ops.
 *
 * Returns 1 on successfully attached PM domain, 0 when the device don't need a
 * PM domain or when multiple power-domains exists for it, else a negative error
 * code. Note that if a power-domain exists for the device, but it cannot be
 * found or turned on, then return -EPROBE_DEFER to ensure that the device is
 * not probed and to re-try again later.
 */
int genpd_dev_pm_attach(struct device *dev)
{
	if (!dev->of_node)
		return 0;

	/*
	 * Devices with multiple PM domains must be attached separately, as we
	 * can only attach one PM domain per device.
	 */
	if (of_count_phandle_with_args(dev->of_node, "power-domains",
				       "#power-domain-cells") != 1)
		return 0;

	return __genpd_dev_pm_attach(dev, dev, 0, true);
}
EXPORT_SYMBOL_GPL(genpd_dev_pm_attach);

/**
 * genpd_dev_pm_attach_by_id - Associate a device with one of its PM domains.
 * @dev: The device used to lookup the PM domain.
 * @index: The index of the PM domain.
 *
 * Parse device's OF node to find a PM domain specifier at the provided @index.
 * If such is found, creates a virtual device and attaches it to the retrieved
 * pm_domain ops. To deal with detaching of the virtual device, the ->detach()
 * callback in the struct dev_pm_domain are assigned to genpd_dev_pm_detach().
 *
 * Returns the created virtual device if successfully attached PM domain, NULL
 * when the device don't need a PM domain, else an ERR_PTR() in case of
 * failures. If a power-domain exists for the device, but cannot be found or
 * turned on, then ERR_PTR(-EPROBE_DEFER) is returned to ensure that the device
 * is not probed and to re-try again later.
 */
struct device *genpd_dev_pm_attach_by_id(struct device *dev,
					 unsigned int index)
{
	struct device *virt_dev;
	int num_domains;
	int ret;

	if (!dev->of_node)
		return NULL;

	/* Verify that the index is within a valid range. */
	num_domains = of_count_phandle_with_args(dev->of_node, "power-domains",
						 "#power-domain-cells");
	if (index >= num_domains)
		return NULL;

	/* Allocate and register device on the genpd bus. */
	virt_dev = kzalloc(sizeof(*virt_dev), GFP_KERNEL);
	if (!virt_dev)
		return ERR_PTR(-ENOMEM);

	dev_set_name(virt_dev, "genpd:%u:%s", index, dev_name(dev));
	virt_dev->bus = &genpd_bus_type;
	virt_dev->release = genpd_release_dev;
	virt_dev->of_node = of_node_get(dev->of_node);

	ret = device_register(virt_dev);
	if (ret) {
		put_device(virt_dev);
		return ERR_PTR(ret);
	}

	/* Try to attach the device to the PM domain at the specified index. */
	ret = __genpd_dev_pm_attach(virt_dev, dev, index, false);
	if (ret < 1) {
		device_unregister(virt_dev);
		return ret ? ERR_PTR(ret) : NULL;
	}

	pm_runtime_enable(virt_dev);
	genpd_queue_power_off_work(dev_to_genpd(virt_dev));

	return virt_dev;
}
EXPORT_SYMBOL_GPL(genpd_dev_pm_attach_by_id);

/**
 * genpd_dev_pm_attach_by_name - Associate a device with one of its PM domains.
 * @dev: The device used to lookup the PM domain.
 * @name: The name of the PM domain.
 *
 * Parse device's OF node to find a PM domain specifier using the
 * power-domain-names DT property. For further description see
 * genpd_dev_pm_attach_by_id().
 */
struct device *genpd_dev_pm_attach_by_name(struct device *dev, const char *name)
{
	int index;

	if (!dev->of_node)
		return NULL;

	index = of_property_match_string(dev->of_node, "power-domain-names",
					 name);
	if (index < 0)
		return NULL;

	return genpd_dev_pm_attach_by_id(dev, index);
}

static const struct of_device_id idle_state_match[] = {
	{ .compatible = "domain-idle-state", },
	{ }
};

static int genpd_parse_state(struct genpd_power_state *genpd_state,
				    struct device_node *state_node)
{
	int err;
	u32 residency;
	u32 entry_latency, exit_latency;

	err = of_property_read_u32(state_node, "entry-latency-us",
						&entry_latency);
	if (err) {
		pr_debug(" * %pOF missing entry-latency-us property\n",
			 state_node);
		return -EINVAL;
	}

	err = of_property_read_u32(state_node, "exit-latency-us",
						&exit_latency);
	if (err) {
		pr_debug(" * %pOF missing exit-latency-us property\n",
			 state_node);
		return -EINVAL;
	}

	err = of_property_read_u32(state_node, "min-residency-us", &residency);
	if (!err)
		genpd_state->residency_ns = 1000 * residency;

	genpd_state->power_on_latency_ns = 1000 * exit_latency;
	genpd_state->power_off_latency_ns = 1000 * entry_latency;
	genpd_state->fwnode = &state_node->fwnode;

	return 0;
}

static int genpd_iterate_idle_states(struct device_node *dn,
				     struct genpd_power_state *states)
{
	int ret;
	struct of_phandle_iterator it;
	struct device_node *np;
	int i = 0;

	ret = of_count_phandle_with_args(dn, "domain-idle-states", NULL);
	if (ret <= 0)
		return ret;

	/* Loop over the phandles until all the requested entry is found */
	of_for_each_phandle(&it, ret, dn, "domain-idle-states", NULL, 0) {
		np = it.node;
		if (!of_match_node(idle_state_match, np))
			continue;
		if (states) {
			ret = genpd_parse_state(&states[i], np);
			if (ret) {
				pr_err("Parsing idle state node %pOF failed with err %d\n",
				       np, ret);
				of_node_put(np);
				return ret;
			}
		}
		i++;
	}

	return i;
}

/**
 * of_genpd_parse_idle_states: Return array of idle states for the genpd.
 *
 * @dn: The genpd device node
 * @states: The pointer to which the state array will be saved.
 * @n: The count of elements in the array returned from this function.
 *
 * Returns the device states parsed from the OF node. The memory for the states
 * is allocated by this function and is the responsibility of the caller to
 * free the memory after use. If any or zero compatible domain idle states is
 * found it returns 0 and in case of errors, a negative error code is returned.
 */
int of_genpd_parse_idle_states(struct device_node *dn,
			struct genpd_power_state **states, int *n)
{
	struct genpd_power_state *st;
	int ret;

	ret = genpd_iterate_idle_states(dn, NULL);
	if (ret < 0)
		return ret;

	if (!ret) {
		*states = NULL;
		*n = 0;
		return 0;
	}

	st = kcalloc(ret, sizeof(*st), GFP_KERNEL);
	if (!st)
		return -ENOMEM;

	ret = genpd_iterate_idle_states(dn, st);
	if (ret <= 0) {
		kfree(st);
		return ret < 0 ? ret : -EINVAL;
	}

	*states = st;
	*n = ret;

	return 0;
}
EXPORT_SYMBOL_GPL(of_genpd_parse_idle_states);

/**
 * pm_genpd_opp_to_performance_state - Gets performance state of the genpd from its OPP node.
 *
 * @genpd_dev: Genpd's device for which the performance-state needs to be found.
 * @opp: struct dev_pm_opp of the OPP for which we need to find performance
 *	state.
 *
 * Returns performance state encoded in the OPP of the genpd. This calls
 * platform specific genpd->opp_to_performance_state() callback to translate
 * power domain OPP to performance state.
 *
 * Returns performance state on success and 0 on failure.
 */
unsigned int pm_genpd_opp_to_performance_state(struct device *genpd_dev,
					       struct dev_pm_opp *opp)
{
	struct generic_pm_domain *genpd = NULL;
	int state;

	genpd = container_of(genpd_dev, struct generic_pm_domain, dev);

	if (unlikely(!genpd->opp_to_performance_state))
		return 0;

	genpd_lock(genpd);
	state = genpd->opp_to_performance_state(genpd, opp);
	genpd_unlock(genpd);

	return state;
}
EXPORT_SYMBOL_GPL(pm_genpd_opp_to_performance_state);

static int __init genpd_bus_init(void)
{
	return bus_register(&genpd_bus_type);
}
core_initcall(genpd_bus_init);

#endif /* CONFIG_PM_GENERIC_DOMAINS_OF */


/***        debugfs support        ***/

#ifdef CONFIG_DEBUG_FS
#include <linux/pm.h>
#include <linux/device.h>
#include <linux/debugfs.h>
#include <linux/seq_file.h>
#include <linux/init.h>
#include <linux/kobject.h>
static struct dentry *genpd_debugfs_dir;

/*
 * TODO: This function is a slightly modified version of rtpm_status_show
 * from sysfs.c, so generalize it.
 */
static void rtpm_status_str(struct seq_file *s, struct device *dev)
{
	static const char * const status_lookup[] = {
		[RPM_ACTIVE] = "active",
		[RPM_RESUMING] = "resuming",
		[RPM_SUSPENDED] = "suspended",
		[RPM_SUSPENDING] = "suspending"
	};
	const char *p = "";

	if (dev->power.runtime_error)
		p = "error";
	else if (dev->power.disable_depth)
		p = "unsupported";
	else if (dev->power.runtime_status < ARRAY_SIZE(status_lookup))
		p = status_lookup[dev->power.runtime_status];
	else
		WARN_ON(1);

	seq_puts(s, p);
}

static int genpd_summary_one(struct seq_file *s,
			struct generic_pm_domain *genpd)
{
	static const char * const status_lookup[] = {
		[GPD_STATE_ACTIVE] = "on",
		[GPD_STATE_POWER_OFF] = "off"
	};
	struct pm_domain_data *pm_data;
	const char *kobj_path;
	struct gpd_link *link;
	char state[16];
	int ret;

	ret = genpd_lock_interruptible(genpd);
	if (ret)
		return -ERESTARTSYS;

	if (WARN_ON(genpd->status >= ARRAY_SIZE(status_lookup)))
		goto exit;
	if (!genpd_status_on(genpd))
		snprintf(state, sizeof(state), "%s-%u",
			 status_lookup[genpd->status], genpd->state_idx);
	else
		snprintf(state, sizeof(state), "%s",
			 status_lookup[genpd->status]);
	seq_printf(s, "%-30s  %-15s ", genpd->name, state);

	/*
	 * Modifications on the list require holding locks on both
	 * master and slave, so we are safe.
	 * Also genpd->name is immutable.
	 */
	list_for_each_entry(link, &genpd->master_links, master_node) {
		seq_printf(s, "%s", link->slave->name);
		if (!list_is_last(&link->master_node, &genpd->master_links))
			seq_puts(s, ", ");
	}

	list_for_each_entry(pm_data, &genpd->dev_list, list_node) {
		kobj_path = kobject_get_path(&pm_data->dev->kobj,
				genpd_is_irq_safe(genpd) ?
				GFP_ATOMIC : GFP_KERNEL);
		if (kobj_path == NULL)
			continue;

		seq_printf(s, "\n    %-50s  ", kobj_path);
		rtpm_status_str(s, pm_data->dev);
		kfree(kobj_path);
	}

	seq_puts(s, "\n");
exit:
	genpd_unlock(genpd);

	return 0;
}

static int summary_show(struct seq_file *s, void *data)
{
	struct generic_pm_domain *genpd;
	int ret = 0;

	seq_puts(s, "domain                          status          slaves\n");
	seq_puts(s, "    /device                                             runtime status\n");
	seq_puts(s, "----------------------------------------------------------------------\n");

	ret = mutex_lock_interruptible(&gpd_list_lock);
	if (ret)
		return -ERESTARTSYS;

	list_for_each_entry(genpd, &gpd_list, gpd_list_node) {
		ret = genpd_summary_one(s, genpd);
		if (ret)
			break;
	}
	mutex_unlock(&gpd_list_lock);

	return ret;
}

static int status_show(struct seq_file *s, void *data)
{
	static const char * const status_lookup[] = {
		[GPD_STATE_ACTIVE] = "on",
		[GPD_STATE_POWER_OFF] = "off"
	};

	struct generic_pm_domain *genpd = s->private;
	int ret = 0;

	ret = genpd_lock_interruptible(genpd);
	if (ret)
		return -ERESTARTSYS;

	if (WARN_ON_ONCE(genpd->status >= ARRAY_SIZE(status_lookup)))
		goto exit;

	if (genpd->status == GPD_STATE_POWER_OFF)
		seq_printf(s, "%s-%u\n", status_lookup[genpd->status],
			genpd->state_idx);
	else
		seq_printf(s, "%s\n", status_lookup[genpd->status]);
exit:
	genpd_unlock(genpd);
	return ret;
}

static int sub_domains_show(struct seq_file *s, void *data)
{
	struct generic_pm_domain *genpd = s->private;
	struct gpd_link *link;
	int ret = 0;

	ret = genpd_lock_interruptible(genpd);
	if (ret)
		return -ERESTARTSYS;

	list_for_each_entry(link, &genpd->master_links, master_node)
		seq_printf(s, "%s\n", link->slave->name);

	genpd_unlock(genpd);
	return ret;
}

static int idle_states_show(struct seq_file *s, void *data)
{
	struct generic_pm_domain *genpd = s->private;
	unsigned int i;
	int ret = 0;

	ret = genpd_lock_interruptible(genpd);
	if (ret)
		return -ERESTARTSYS;

	seq_puts(s, "State          Time Spent(ms)\n");

	for (i = 0; i < genpd->state_count; i++) {
		ktime_t delta = 0;
		s64 msecs;

		if ((genpd->status == GPD_STATE_POWER_OFF) &&
				(genpd->state_idx == i))
			delta = ktime_sub(ktime_get(), genpd->accounting_time);

		msecs = ktime_to_ms(
			ktime_add(genpd->states[i].idle_time, delta));
		seq_printf(s, "S%-13i %lld\n", i, msecs);
	}

	genpd_unlock(genpd);
	return ret;
}

static int active_time_show(struct seq_file *s, void *data)
{
	struct generic_pm_domain *genpd = s->private;
	ktime_t delta = 0;
	int ret = 0;

	ret = genpd_lock_interruptible(genpd);
	if (ret)
		return -ERESTARTSYS;

	if (genpd->status == GPD_STATE_ACTIVE)
		delta = ktime_sub(ktime_get(), genpd->accounting_time);

	seq_printf(s, "%lld ms\n", ktime_to_ms(
				ktime_add(genpd->on_time, delta)));

	genpd_unlock(genpd);
	return ret;
}

static int total_idle_time_show(struct seq_file *s, void *data)
{
	struct generic_pm_domain *genpd = s->private;
	ktime_t delta = 0, total = 0;
	unsigned int i;
	int ret = 0;

	ret = genpd_lock_interruptible(genpd);
	if (ret)
		return -ERESTARTSYS;

	for (i = 0; i < genpd->state_count; i++) {

		if ((genpd->status == GPD_STATE_POWER_OFF) &&
				(genpd->state_idx == i))
			delta = ktime_sub(ktime_get(), genpd->accounting_time);

		total = ktime_add(total, genpd->states[i].idle_time);
	}
	total = ktime_add(total, delta);

	seq_printf(s, "%lld ms\n", ktime_to_ms(total));

	genpd_unlock(genpd);
	return ret;
}


static int devices_show(struct seq_file *s, void *data)
{
	struct generic_pm_domain *genpd = s->private;
	struct pm_domain_data *pm_data;
	const char *kobj_path;
	int ret = 0;

	ret = genpd_lock_interruptible(genpd);
	if (ret)
		return -ERESTARTSYS;

	list_for_each_entry(pm_data, &genpd->dev_list, list_node) {
		kobj_path = kobject_get_path(&pm_data->dev->kobj,
				genpd_is_irq_safe(genpd) ?
				GFP_ATOMIC : GFP_KERNEL);
		if (kobj_path == NULL)
			continue;

		seq_printf(s, "%s\n", kobj_path);
		kfree(kobj_path);
	}

	genpd_unlock(genpd);
	return ret;
}

static int perf_state_show(struct seq_file *s, void *data)
{
	struct generic_pm_domain *genpd = s->private;

	if (genpd_lock_interruptible(genpd))
		return -ERESTARTSYS;

	seq_printf(s, "%u\n", genpd->performance_state);

	genpd_unlock(genpd);
	return 0;
}

DEFINE_SHOW_ATTRIBUTE(summary);
DEFINE_SHOW_ATTRIBUTE(status);
DEFINE_SHOW_ATTRIBUTE(sub_domains);
DEFINE_SHOW_ATTRIBUTE(idle_states);
DEFINE_SHOW_ATTRIBUTE(active_time);
DEFINE_SHOW_ATTRIBUTE(total_idle_time);
DEFINE_SHOW_ATTRIBUTE(devices);
DEFINE_SHOW_ATTRIBUTE(perf_state);

static int __init genpd_debug_init(void)
{
	struct dentry *d;
	struct generic_pm_domain *genpd;

	genpd_debugfs_dir = debugfs_create_dir("pm_genpd", NULL);

	debugfs_create_file("pm_genpd_summary", S_IRUGO, genpd_debugfs_dir,
			    NULL, &summary_fops);

	list_for_each_entry(genpd, &gpd_list, gpd_list_node) {
		d = debugfs_create_dir(genpd->name, genpd_debugfs_dir);

		debugfs_create_file("current_state", 0444,
				d, genpd, &status_fops);
		debugfs_create_file("sub_domains", 0444,
				d, genpd, &sub_domains_fops);
		debugfs_create_file("idle_states", 0444,
				d, genpd, &idle_states_fops);
		debugfs_create_file("active_time", 0444,
				d, genpd, &active_time_fops);
		debugfs_create_file("total_idle_time", 0444,
				d, genpd, &total_idle_time_fops);
		debugfs_create_file("devices", 0444,
				d, genpd, &devices_fops);
		if (genpd->set_performance_state)
			debugfs_create_file("perf_state", 0444,
					    d, genpd, &perf_state_fops);
	}

	return 0;
}
late_initcall(genpd_debug_init);

static void __exit genpd_debug_exit(void)
{
	debugfs_remove_recursive(genpd_debugfs_dir);
}
__exitcall(genpd_debug_exit);
#endif /* CONFIG_DEBUG_FS */<|MERGE_RESOLUTION|>--- conflicted
+++ resolved
@@ -1514,21 +1514,15 @@
 	if (IS_ERR(gpd_data))
 		return PTR_ERR(gpd_data);
 
-<<<<<<< HEAD
-=======
 	gpd_data->cpu = genpd_get_cpu(genpd, base_dev);
 
->>>>>>> 69dbdfff
 	ret = genpd->attach_dev ? genpd->attach_dev(genpd, dev) : 0;
 	if (ret)
 		goto out;
 
 	genpd_lock(genpd);
 
-<<<<<<< HEAD
-=======
 	genpd_set_cpumask(genpd, gpd_data->cpu);
->>>>>>> 69dbdfff
 	dev_pm_domain_set(dev, &genpd->domain);
 
 	genpd->device_count++;
@@ -1586,10 +1580,7 @@
 	genpd->device_count--;
 	genpd->max_off_time_changed = true;
 
-<<<<<<< HEAD
-=======
 	genpd_clear_cpumask(genpd, gpd_data->cpu);
->>>>>>> 69dbdfff
 	dev_pm_domain_set(dev, NULL);
 
 	list_del_init(&pdd->list_node);
@@ -1837,10 +1828,7 @@
 			if (genpd_is_cpu_domain(genpd))
 				free_cpumask_var(genpd->cpus);
 			return ret;
-<<<<<<< HEAD
-=======
 		}
->>>>>>> 69dbdfff
 	} else if (!gov && genpd->state_count > 1) {
 		pr_warn("%s: no governor for states\n", genpd->name);
 	}
