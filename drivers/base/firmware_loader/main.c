// SPDX-License-Identifier: GPL-2.0
/*
 * main.c - Multi purpose firmware loading support
 *
 * Copyright (c) 2003 Manuel Estrada Sainz
 *
 * Please see Documentation/firmware_class/ for more information.
 *
 */

#define pr_fmt(fmt) KBUILD_MODNAME ": " fmt

#include <linux/capability.h>
#include <linux/device.h>
#include <linux/module.h>
#include <linux/init.h>
#include <linux/timer.h>
#include <linux/vmalloc.h>
#include <linux/interrupt.h>
#include <linux/bitops.h>
#include <linux/mutex.h>
#include <linux/workqueue.h>
#include <linux/highmem.h>
#include <linux/firmware.h>
#include <linux/slab.h>
#include <linux/sched.h>
#include <linux/file.h>
#include <linux/list.h>
#include <linux/fs.h>
#include <linux/async.h>
#include <linux/pm.h>
#include <linux/suspend.h>
#include <linux/syscore_ops.h>
#include <linux/reboot.h>
#include <linux/security.h>

#include <generated/utsrelease.h>

#include "../base.h"
#include "firmware.h"
#include "fallback.h"

MODULE_AUTHOR("Manuel Estrada Sainz");
MODULE_DESCRIPTION("Multi purpose firmware loading support");
MODULE_LICENSE("GPL");

struct firmware_cache {
	/* firmware_buf instance will be added into the below list */
	spinlock_t lock;
	struct list_head head;
	int state;

#ifdef CONFIG_PM_SLEEP
	/*
	 * Names of firmware images which have been cached successfully
	 * will be added into the below list so that device uncache
	 * helper can trace which firmware images have been cached
	 * before.
	 */
	spinlock_t name_lock;
	struct list_head fw_names;

	struct delayed_work work;

	struct notifier_block   pm_notify;
#endif
};

struct fw_cache_entry {
	struct list_head list;
	const char *name;
};

struct fw_name_devm {
	unsigned long magic;
	const char *name;
};

static inline struct fw_priv *to_fw_priv(struct kref *ref)
{
	return container_of(ref, struct fw_priv, ref);
}

#define	FW_LOADER_NO_CACHE	0
#define	FW_LOADER_START_CACHE	1

/* fw_lock could be moved to 'struct fw_sysfs' but since it is just
 * guarding for corner cases a global lock should be OK */
DEFINE_MUTEX(fw_lock);

static struct firmware_cache fw_cache;

/* Builtin firmware support */

#ifdef CONFIG_FW_LOADER

extern struct builtin_fw __start_builtin_fw[];
extern struct builtin_fw __end_builtin_fw[];

static void fw_copy_to_prealloc_buf(struct firmware *fw,
				    void *buf, size_t size)
{
	if (!buf || size < fw->size)
		return;
	memcpy(buf, fw->data, fw->size);
}

static bool fw_get_builtin_firmware(struct firmware *fw, const char *name,
				    void *buf, size_t size)
{
	struct builtin_fw *b_fw;

	for (b_fw = __start_builtin_fw; b_fw != __end_builtin_fw; b_fw++) {
		if (strcmp(name, b_fw->name) == 0) {
			fw->size = b_fw->size;
			fw->data = b_fw->data;
			fw_copy_to_prealloc_buf(fw, buf, size);

			return true;
		}
	}

	return false;
}

static bool fw_is_builtin_firmware(const struct firmware *fw)
{
	struct builtin_fw *b_fw;

	for (b_fw = __start_builtin_fw; b_fw != __end_builtin_fw; b_fw++)
		if (fw->data == b_fw->data)
			return true;

	return false;
}

#else /* Module case - no builtin firmware support */

static inline bool fw_get_builtin_firmware(struct firmware *fw,
					   const char *name, void *buf,
					   size_t size)
{
	return false;
}

static inline bool fw_is_builtin_firmware(const struct firmware *fw)
{
	return false;
}
#endif

static void fw_state_init(struct fw_priv *fw_priv)
{
	struct fw_state *fw_st = &fw_priv->fw_st;

	init_completion(&fw_st->completion);
	fw_st->status = FW_STATUS_UNKNOWN;
}

static inline int fw_state_wait(struct fw_priv *fw_priv)
{
	return __fw_state_wait_common(fw_priv, MAX_SCHEDULE_TIMEOUT);
}

static int fw_cache_piggyback_on_request(const char *name);

static struct fw_priv *__allocate_fw_priv(const char *fw_name,
					  struct firmware_cache *fwc,
					  void *dbuf, size_t size)
{
	struct fw_priv *fw_priv;

	fw_priv = kzalloc(sizeof(*fw_priv), GFP_ATOMIC);
	if (!fw_priv)
		return NULL;

	fw_priv->fw_name = kstrdup_const(fw_name, GFP_ATOMIC);
	if (!fw_priv->fw_name) {
		kfree(fw_priv);
		return NULL;
	}

	kref_init(&fw_priv->ref);
	fw_priv->fwc = fwc;
	fw_priv->data = dbuf;
	fw_priv->allocated_size = size;
	fw_state_init(fw_priv);
#ifdef CONFIG_FW_LOADER_USER_HELPER
	INIT_LIST_HEAD(&fw_priv->pending_list);
#endif

	pr_debug("%s: fw-%s fw_priv=%p\n", __func__, fw_name, fw_priv);

	return fw_priv;
}

static struct fw_priv *__lookup_fw_priv(const char *fw_name)
{
	struct fw_priv *tmp;
	struct firmware_cache *fwc = &fw_cache;

	list_for_each_entry(tmp, &fwc->head, list)
		if (!strcmp(tmp->fw_name, fw_name))
			return tmp;
	return NULL;
}

/* Returns 1 for batching firmware requests with the same name */
static int alloc_lookup_fw_priv(const char *fw_name,
				struct firmware_cache *fwc,
				struct fw_priv **fw_priv, void *dbuf,
				size_t size, enum fw_opt opt_flags)
{
	struct fw_priv *tmp;

	spin_lock(&fwc->lock);
	if (!(opt_flags & FW_OPT_NOCACHE)) {
		tmp = __lookup_fw_priv(fw_name);
		if (tmp) {
			kref_get(&tmp->ref);
			spin_unlock(&fwc->lock);
			*fw_priv = tmp;
			pr_debug("batched request - sharing the same struct fw_priv and lookup for multiple requests\n");
			return 1;
		}
	}

	tmp = __allocate_fw_priv(fw_name, fwc, dbuf, size);
<<<<<<< HEAD
	if (tmp && !(opt_flags & FW_OPT_NOCACHE))
		list_add(&tmp->list, &fwc->head);
=======
	if (tmp) {
		INIT_LIST_HEAD(&tmp->list);
		if (!(opt_flags & FW_OPT_NOCACHE))
			list_add(&tmp->list, &fwc->head);
	}
>>>>>>> 0fd79184
	spin_unlock(&fwc->lock);

	*fw_priv = tmp;

	return tmp ? 0 : -ENOMEM;
}

static void __free_fw_priv(struct kref *ref)
	__releases(&fwc->lock)
{
	struct fw_priv *fw_priv = to_fw_priv(ref);
	struct firmware_cache *fwc = fw_priv->fwc;

	pr_debug("%s: fw-%s fw_priv=%p data=%p size=%u\n",
		 __func__, fw_priv->fw_name, fw_priv, fw_priv->data,
		 (unsigned int)fw_priv->size);

	list_del(&fw_priv->list);
	spin_unlock(&fwc->lock);

#ifdef CONFIG_FW_LOADER_USER_HELPER
	if (fw_priv->is_paged_buf) {
		int i;
		vunmap(fw_priv->data);
		for (i = 0; i < fw_priv->nr_pages; i++)
			__free_page(fw_priv->pages[i]);
		vfree(fw_priv->pages);
	} else
#endif
	if (!fw_priv->allocated_size)
		vfree(fw_priv->data);
	kfree_const(fw_priv->fw_name);
	kfree(fw_priv);
}

static void free_fw_priv(struct fw_priv *fw_priv)
{
	struct firmware_cache *fwc = fw_priv->fwc;
	spin_lock(&fwc->lock);
	if (!kref_put(&fw_priv->ref, __free_fw_priv))
		spin_unlock(&fwc->lock);
}

/* direct firmware loading support */
static char fw_path_para[256];
static const char * const fw_path[] = {
	fw_path_para,
	"/lib/firmware/updates/" UTS_RELEASE,
	"/lib/firmware/updates",
	"/lib/firmware/" UTS_RELEASE,
	"/lib/firmware"
};

/*
 * Typical usage is that passing 'firmware_class.path=$CUSTOMIZED_PATH'
 * from kernel command line because firmware_class is generally built in
 * kernel instead of module.
 */
module_param_string(path, fw_path_para, sizeof(fw_path_para), 0644);
MODULE_PARM_DESC(path, "customized firmware image search path with a higher priority than default path");

static int
fw_get_filesystem_firmware(struct device *device, struct fw_priv *fw_priv)
{
	loff_t size;
	int i, len;
	int rc = -ENOENT;
	char *path;
	enum kernel_read_file_id id = READING_FIRMWARE;
	size_t msize = INT_MAX;

	/* Already populated data member means we're loading into a buffer */
	if (fw_priv->data) {
		id = READING_FIRMWARE_PREALLOC_BUFFER;
		msize = fw_priv->allocated_size;
	}

	path = __getname();
	if (!path)
		return -ENOMEM;

	for (i = 0; i < ARRAY_SIZE(fw_path); i++) {
		/* skip the unset customized path */
		if (!fw_path[i][0])
			continue;

		len = snprintf(path, PATH_MAX, "%s/%s",
			       fw_path[i], fw_priv->fw_name);
		if (len >= PATH_MAX) {
			rc = -ENAMETOOLONG;
			break;
		}

		fw_priv->size = 0;
		rc = kernel_read_file_from_path(path, &fw_priv->data, &size,
						msize, id);
		if (rc) {
			if (rc == -ENOENT)
				dev_dbg(device, "loading %s failed with error %d\n",
					 path, rc);
			else
				dev_warn(device, "loading %s failed with error %d\n",
					 path, rc);
			continue;
		}
		dev_dbg(device, "direct-loading %s\n", fw_priv->fw_name);
		fw_priv->size = size;
		fw_state_done(fw_priv);
		break;
	}
	__putname(path);

	return rc;
}

/* firmware holds the ownership of pages */
static void firmware_free_data(const struct firmware *fw)
{
	/* Loaded directly? */
	if (!fw->priv) {
		vfree(fw->data);
		return;
	}
	free_fw_priv(fw->priv);
}

/* store the pages buffer info firmware from buf */
static void fw_set_page_data(struct fw_priv *fw_priv, struct firmware *fw)
{
	fw->priv = fw_priv;
#ifdef CONFIG_FW_LOADER_USER_HELPER
	fw->pages = fw_priv->pages;
#endif
	fw->size = fw_priv->size;
	fw->data = fw_priv->data;

	pr_debug("%s: fw-%s fw_priv=%p data=%p size=%u\n",
		 __func__, fw_priv->fw_name, fw_priv, fw_priv->data,
		 (unsigned int)fw_priv->size);
}

#ifdef CONFIG_PM_SLEEP
static void fw_name_devm_release(struct device *dev, void *res)
{
	struct fw_name_devm *fwn = res;

	if (fwn->magic == (unsigned long)&fw_cache)
		pr_debug("%s: fw_name-%s devm-%p released\n",
				__func__, fwn->name, res);
	kfree_const(fwn->name);
}

static int fw_devm_match(struct device *dev, void *res,
		void *match_data)
{
	struct fw_name_devm *fwn = res;

	return (fwn->magic == (unsigned long)&fw_cache) &&
		!strcmp(fwn->name, match_data);
}

static struct fw_name_devm *fw_find_devm_name(struct device *dev,
		const char *name)
{
	struct fw_name_devm *fwn;

	fwn = devres_find(dev, fw_name_devm_release,
			  fw_devm_match, (void *)name);
	return fwn;
}

static bool fw_cache_is_setup(struct device *dev, const char *name)
{
	struct fw_name_devm *fwn;

	fwn = fw_find_devm_name(dev, name);
	if (fwn)
		return true;

	return false;
}

/* add firmware name into devres list */
static int fw_add_devm_name(struct device *dev, const char *name)
{
	struct fw_name_devm *fwn;

	if (fw_cache_is_setup(dev, name))
		return 0;

	fwn = devres_alloc(fw_name_devm_release, sizeof(struct fw_name_devm),
			   GFP_KERNEL);
	if (!fwn)
		return -ENOMEM;
	fwn->name = kstrdup_const(name, GFP_KERNEL);
	if (!fwn->name) {
		devres_free(fwn);
		return -ENOMEM;
	}

	fwn->magic = (unsigned long)&fw_cache;
	devres_add(dev, fwn);

	return 0;
}
#else
static bool fw_cache_is_setup(struct device *dev, const char *name)
{
	return false;
}

static int fw_add_devm_name(struct device *dev, const char *name)
{
	return 0;
}
#endif

int assign_fw(struct firmware *fw, struct device *device,
	      enum fw_opt opt_flags)
{
	struct fw_priv *fw_priv = fw->priv;
	int ret;

	mutex_lock(&fw_lock);
	if (!fw_priv->size || fw_state_is_aborted(fw_priv)) {
		mutex_unlock(&fw_lock);
		return -ENOENT;
	}

	/*
	 * add firmware name into devres list so that we can auto cache
	 * and uncache firmware for device.
	 *
	 * device may has been deleted already, but the problem
	 * should be fixed in devres or driver core.
	 */
	/* don't cache firmware handled without uevent */
	if (device && (opt_flags & FW_OPT_UEVENT) &&
	    !(opt_flags & FW_OPT_NOCACHE)) {
		ret = fw_add_devm_name(device, fw_priv->fw_name);
		if (ret) {
			mutex_unlock(&fw_lock);
			return ret;
		}
	}

	/*
	 * After caching firmware image is started, let it piggyback
	 * on request firmware.
	 */
	if (!(opt_flags & FW_OPT_NOCACHE) &&
	    fw_priv->fwc->state == FW_LOADER_START_CACHE) {
		if (fw_cache_piggyback_on_request(fw_priv->fw_name))
			kref_get(&fw_priv->ref);
	}

	/* pass the pages buffer to driver at the last minute */
	fw_set_page_data(fw_priv, fw);
	mutex_unlock(&fw_lock);
	return 0;
}

/* prepare firmware and firmware_buf structs;
 * return 0 if a firmware is already assigned, 1 if need to load one,
 * or a negative error code
 */
static int
_request_firmware_prepare(struct firmware **firmware_p, const char *name,
			  struct device *device, void *dbuf, size_t size,
			  enum fw_opt opt_flags)
{
	struct firmware *firmware;
	struct fw_priv *fw_priv;
	int ret;

	*firmware_p = firmware = kzalloc(sizeof(*firmware), GFP_KERNEL);
	if (!firmware) {
		dev_err(device, "%s: kmalloc(struct firmware) failed\n",
			__func__);
		return -ENOMEM;
	}

	if (fw_get_builtin_firmware(firmware, name, dbuf, size)) {
		dev_dbg(device, "using built-in %s\n", name);
		return 0; /* assigned */
	}

	ret = alloc_lookup_fw_priv(name, &fw_cache, &fw_priv, dbuf, size,
				  opt_flags);

	/*
	 * bind with 'priv' now to avoid warning in failure path
	 * of requesting firmware.
	 */
	firmware->priv = fw_priv;

	if (ret > 0) {
		ret = fw_state_wait(fw_priv);
		if (!ret) {
			fw_set_page_data(fw_priv, firmware);
			return 0; /* assigned */
		}
	}

	if (ret < 0)
		return ret;
	return 1; /* need to load */
}

/*
 * Batched requests need only one wake, we need to do this step last due to the
 * fallback mechanism. The buf is protected with kref_get(), and it won't be
 * released until the last user calls release_firmware().
 *
 * Failed batched requests are possible as well, in such cases we just share
 * the struct fw_priv and won't release it until all requests are woken
 * and have gone through this same path.
 */
static void fw_abort_batch_reqs(struct firmware *fw)
{
	struct fw_priv *fw_priv;

	/* Loaded directly? */
	if (!fw || !fw->priv)
		return;

	fw_priv = fw->priv;
	if (!fw_state_is_aborted(fw_priv))
		fw_state_aborted(fw_priv);
}

/* called from request_firmware() and request_firmware_work_func() */
static int
_request_firmware(const struct firmware **firmware_p, const char *name,
		  struct device *device, void *buf, size_t size,
		  enum fw_opt opt_flags)
{
	struct firmware *fw = NULL;
	int ret;

	if (!firmware_p)
		return -EINVAL;

	if (!name || name[0] == '\0') {
		ret = -EINVAL;
		goto out;
	}

	ret = _request_firmware_prepare(&fw, name, device, buf, size,
					opt_flags);
	if (ret <= 0) /* error or already assigned */
		goto out;

	ret = fw_get_filesystem_firmware(device, fw->priv);
	if (ret) {
		if (!(opt_flags & FW_OPT_NO_WARN))
			dev_warn(device,
				 "Direct firmware load for %s failed with error %d\n",
				 name, ret);
		ret = firmware_fallback_sysfs(fw, name, device, opt_flags, ret);
	} else
		ret = assign_fw(fw, device, opt_flags);

 out:
	if (ret < 0) {
		fw_abort_batch_reqs(fw);
		release_firmware(fw);
		fw = NULL;
	}

	*firmware_p = fw;
	return ret;
}

/**
 * request_firmware() - send firmware request and wait for it
 * @firmware_p: pointer to firmware image
 * @name: name of firmware file
 * @device: device for which firmware is being loaded
 *
 *      @firmware_p will be used to return a firmware image by the name
 *      of @name for device @device.
 *
 *      Should be called from user context where sleeping is allowed.
 *
 *      @name will be used as $FIRMWARE in the uevent environment and
 *      should be distinctive enough not to be confused with any other
 *      firmware image for this or any other device.
 *
 *	Caller must hold the reference count of @device.
 *
 *	The function can be called safely inside device's suspend and
 *	resume callback.
 **/
int
request_firmware(const struct firmware **firmware_p, const char *name,
		 struct device *device)
{
	int ret;

	/* Need to pin this module until return */
	__module_get(THIS_MODULE);
	ret = _request_firmware(firmware_p, name, device, NULL, 0,
				FW_OPT_UEVENT);
	module_put(THIS_MODULE);
	return ret;
}
EXPORT_SYMBOL(request_firmware);

/**
 * firmware_request_nowarn() - request for an optional fw module
 * @firmware: pointer to firmware image
 * @name: name of firmware file
 * @device: device for which firmware is being loaded
 *
 * This function is similar in behaviour to request_firmware(), except
 * it doesn't produce warning messages when the file is not found.
 * The sysfs fallback mechanism is enabled if direct filesystem lookup fails,
 * however, however failures to find the firmware file with it are still
 * suppressed. It is therefore up to the driver to check for the return value
 * of this call and to decide when to inform the users of errors.
 **/
int firmware_request_nowarn(const struct firmware **firmware, const char *name,
			    struct device *device)
{
	int ret;

	/* Need to pin this module until return */
	__module_get(THIS_MODULE);
	ret = _request_firmware(firmware, name, device, NULL, 0,
				FW_OPT_UEVENT | FW_OPT_NO_WARN);
	module_put(THIS_MODULE);
	return ret;
}
EXPORT_SYMBOL_GPL(firmware_request_nowarn);

/**
 * request_firmware_direct() - load firmware directly without usermode helper
 * @firmware_p: pointer to firmware image
 * @name: name of firmware file
 * @device: device for which firmware is being loaded
 *
 * This function works pretty much like request_firmware(), but this doesn't
 * fall back to usermode helper even if the firmware couldn't be loaded
 * directly from fs.  Hence it's useful for loading optional firmwares, which
 * aren't always present, without extra long timeouts of udev.
 **/
int request_firmware_direct(const struct firmware **firmware_p,
			    const char *name, struct device *device)
{
	int ret;

	__module_get(THIS_MODULE);
	ret = _request_firmware(firmware_p, name, device, NULL, 0,
				FW_OPT_UEVENT | FW_OPT_NO_WARN |
				FW_OPT_NOFALLBACK);
	module_put(THIS_MODULE);
	return ret;
}
EXPORT_SYMBOL_GPL(request_firmware_direct);

/**
 * firmware_request_cache() - cache firmware for suspend so resume can use it
 * @name: name of firmware file
 * @device: device for which firmware should be cached for
 *
 * There are some devices with an optimization that enables the device to not
 * require loading firmware on system reboot. This optimization may still
 * require the firmware present on resume from suspend. This routine can be
 * used to ensure the firmware is present on resume from suspend in these
 * situations. This helper is not compatible with drivers which use
 * request_firmware_into_buf() or request_firmware_nowait() with no uevent set.
 **/
int firmware_request_cache(struct device *device, const char *name)
{
	int ret;

	mutex_lock(&fw_lock);
	ret = fw_add_devm_name(device, name);
	mutex_unlock(&fw_lock);

	return ret;
}
EXPORT_SYMBOL_GPL(firmware_request_cache);

/**
 * request_firmware_into_buf() - load firmware into a previously allocated buffer
 * @firmware_p: pointer to firmware image
 * @name: name of firmware file
 * @device: device for which firmware is being loaded and DMA region allocated
 * @buf: address of buffer to load firmware into
 * @size: size of buffer
 *
 * This function works pretty much like request_firmware(), but it doesn't
 * allocate a buffer to hold the firmware data. Instead, the firmware
 * is loaded directly into the buffer pointed to by @buf and the @firmware_p
 * data member is pointed at @buf.
 *
 * This function doesn't cache firmware either.
 */
int
request_firmware_into_buf(const struct firmware **firmware_p, const char *name,
			  struct device *device, void *buf, size_t size)
{
	int ret;

	if (fw_cache_is_setup(device, name))
		return -EOPNOTSUPP;

	__module_get(THIS_MODULE);
	ret = _request_firmware(firmware_p, name, device, buf, size,
				FW_OPT_UEVENT | FW_OPT_NOCACHE);
	module_put(THIS_MODULE);
	return ret;
}
EXPORT_SYMBOL(request_firmware_into_buf);

/**
 * release_firmware() - release the resource associated with a firmware image
 * @fw: firmware resource to release
 **/
void release_firmware(const struct firmware *fw)
{
	if (fw) {
		if (!fw_is_builtin_firmware(fw))
			firmware_free_data(fw);
		kfree(fw);
	}
}
EXPORT_SYMBOL(release_firmware);

/* Async support */
struct firmware_work {
	struct work_struct work;
	struct module *module;
	const char *name;
	struct device *device;
	void *context;
	void (*cont)(const struct firmware *fw, void *context);
	enum fw_opt opt_flags;
};

static void request_firmware_work_func(struct work_struct *work)
{
	struct firmware_work *fw_work;
	const struct firmware *fw;

	fw_work = container_of(work, struct firmware_work, work);

	_request_firmware(&fw, fw_work->name, fw_work->device, NULL, 0,
			  fw_work->opt_flags);
	fw_work->cont(fw, fw_work->context);
	put_device(fw_work->device); /* taken in request_firmware_nowait() */

	module_put(fw_work->module);
	kfree_const(fw_work->name);
	kfree(fw_work);
}

/**
 * request_firmware_nowait() - asynchronous version of request_firmware
 * @module: module requesting the firmware
 * @uevent: sends uevent to copy the firmware image if this flag
 *	is non-zero else the firmware copy must be done manually.
 * @name: name of firmware file
 * @device: device for which firmware is being loaded
 * @gfp: allocation flags
 * @context: will be passed over to @cont, and
 *	@fw may be %NULL if firmware request fails.
 * @cont: function will be called asynchronously when the firmware
 *	request is over.
 *
 *	Caller must hold the reference count of @device.
 *
 *	Asynchronous variant of request_firmware() for user contexts:
 *		- sleep for as small periods as possible since it may
 *		  increase kernel boot time of built-in device drivers
 *		  requesting firmware in their ->probe() methods, if
 *		  @gfp is GFP_KERNEL.
 *
 *		- can't sleep at all if @gfp is GFP_ATOMIC.
 **/
int
request_firmware_nowait(
	struct module *module, bool uevent,
	const char *name, struct device *device, gfp_t gfp, void *context,
	void (*cont)(const struct firmware *fw, void *context))
{
	struct firmware_work *fw_work;

	fw_work = kzalloc(sizeof(struct firmware_work), gfp);
	if (!fw_work)
		return -ENOMEM;

	fw_work->module = module;
	fw_work->name = kstrdup_const(name, gfp);
	if (!fw_work->name) {
		kfree(fw_work);
		return -ENOMEM;
	}
	fw_work->device = device;
	fw_work->context = context;
	fw_work->cont = cont;
	fw_work->opt_flags = FW_OPT_NOWAIT |
		(uevent ? FW_OPT_UEVENT : FW_OPT_USERHELPER);

	if (!uevent && fw_cache_is_setup(device, name)) {
		kfree_const(fw_work->name);
		kfree(fw_work);
		return -EOPNOTSUPP;
	}

	if (!try_module_get(module)) {
		kfree_const(fw_work->name);
		kfree(fw_work);
		return -EFAULT;
	}

	get_device(fw_work->device);
	INIT_WORK(&fw_work->work, request_firmware_work_func);
	schedule_work(&fw_work->work);
	return 0;
}
EXPORT_SYMBOL(request_firmware_nowait);

#ifdef CONFIG_PM_SLEEP
static ASYNC_DOMAIN_EXCLUSIVE(fw_cache_domain);

/**
 * cache_firmware() - cache one firmware image in kernel memory space
 * @fw_name: the firmware image name
 *
 * Cache firmware in kernel memory so that drivers can use it when
 * system isn't ready for them to request firmware image from userspace.
 * Once it returns successfully, driver can use request_firmware or its
 * nowait version to get the cached firmware without any interacting
 * with userspace
 *
 * Return 0 if the firmware image has been cached successfully
 * Return !0 otherwise
 *
 */
static int cache_firmware(const char *fw_name)
{
	int ret;
	const struct firmware *fw;

	pr_debug("%s: %s\n", __func__, fw_name);

	ret = request_firmware(&fw, fw_name, NULL);
	if (!ret)
		kfree(fw);

	pr_debug("%s: %s ret=%d\n", __func__, fw_name, ret);

	return ret;
}

static struct fw_priv *lookup_fw_priv(const char *fw_name)
{
	struct fw_priv *tmp;
	struct firmware_cache *fwc = &fw_cache;

	spin_lock(&fwc->lock);
	tmp = __lookup_fw_priv(fw_name);
	spin_unlock(&fwc->lock);

	return tmp;
}

/**
 * uncache_firmware() - remove one cached firmware image
 * @fw_name: the firmware image name
 *
 * Uncache one firmware image which has been cached successfully
 * before.
 *
 * Return 0 if the firmware cache has been removed successfully
 * Return !0 otherwise
 *
 */
static int uncache_firmware(const char *fw_name)
{
	struct fw_priv *fw_priv;
	struct firmware fw;

	pr_debug("%s: %s\n", __func__, fw_name);

	if (fw_get_builtin_firmware(&fw, fw_name, NULL, 0))
		return 0;

	fw_priv = lookup_fw_priv(fw_name);
	if (fw_priv) {
		free_fw_priv(fw_priv);
		return 0;
	}

	return -EINVAL;
}

static struct fw_cache_entry *alloc_fw_cache_entry(const char *name)
{
	struct fw_cache_entry *fce;

	fce = kzalloc(sizeof(*fce), GFP_ATOMIC);
	if (!fce)
		goto exit;

	fce->name = kstrdup_const(name, GFP_ATOMIC);
	if (!fce->name) {
		kfree(fce);
		fce = NULL;
		goto exit;
	}
exit:
	return fce;
}

static int __fw_entry_found(const char *name)
{
	struct firmware_cache *fwc = &fw_cache;
	struct fw_cache_entry *fce;

	list_for_each_entry(fce, &fwc->fw_names, list) {
		if (!strcmp(fce->name, name))
			return 1;
	}
	return 0;
}

static int fw_cache_piggyback_on_request(const char *name)
{
	struct firmware_cache *fwc = &fw_cache;
	struct fw_cache_entry *fce;
	int ret = 0;

	spin_lock(&fwc->name_lock);
	if (__fw_entry_found(name))
		goto found;

	fce = alloc_fw_cache_entry(name);
	if (fce) {
		ret = 1;
		list_add(&fce->list, &fwc->fw_names);
		pr_debug("%s: fw: %s\n", __func__, name);
	}
found:
	spin_unlock(&fwc->name_lock);
	return ret;
}

static void free_fw_cache_entry(struct fw_cache_entry *fce)
{
	kfree_const(fce->name);
	kfree(fce);
}

static void __async_dev_cache_fw_image(void *fw_entry,
				       async_cookie_t cookie)
{
	struct fw_cache_entry *fce = fw_entry;
	struct firmware_cache *fwc = &fw_cache;
	int ret;

	ret = cache_firmware(fce->name);
	if (ret) {
		spin_lock(&fwc->name_lock);
		list_del(&fce->list);
		spin_unlock(&fwc->name_lock);

		free_fw_cache_entry(fce);
	}
}

/* called with dev->devres_lock held */
static void dev_create_fw_entry(struct device *dev, void *res,
				void *data)
{
	struct fw_name_devm *fwn = res;
	const char *fw_name = fwn->name;
	struct list_head *head = data;
	struct fw_cache_entry *fce;

	fce = alloc_fw_cache_entry(fw_name);
	if (fce)
		list_add(&fce->list, head);
}

static int devm_name_match(struct device *dev, void *res,
			   void *match_data)
{
	struct fw_name_devm *fwn = res;
	return (fwn->magic == (unsigned long)match_data);
}

static void dev_cache_fw_image(struct device *dev, void *data)
{
	LIST_HEAD(todo);
	struct fw_cache_entry *fce;
	struct fw_cache_entry *fce_next;
	struct firmware_cache *fwc = &fw_cache;

	devres_for_each_res(dev, fw_name_devm_release,
			    devm_name_match, &fw_cache,
			    dev_create_fw_entry, &todo);

	list_for_each_entry_safe(fce, fce_next, &todo, list) {
		list_del(&fce->list);

		spin_lock(&fwc->name_lock);
		/* only one cache entry for one firmware */
		if (!__fw_entry_found(fce->name)) {
			list_add(&fce->list, &fwc->fw_names);
		} else {
			free_fw_cache_entry(fce);
			fce = NULL;
		}
		spin_unlock(&fwc->name_lock);

		if (fce)
			async_schedule_domain(__async_dev_cache_fw_image,
					      (void *)fce,
					      &fw_cache_domain);
	}
}

static void __device_uncache_fw_images(void)
{
	struct firmware_cache *fwc = &fw_cache;
	struct fw_cache_entry *fce;

	spin_lock(&fwc->name_lock);
	while (!list_empty(&fwc->fw_names)) {
		fce = list_entry(fwc->fw_names.next,
				struct fw_cache_entry, list);
		list_del(&fce->list);
		spin_unlock(&fwc->name_lock);

		uncache_firmware(fce->name);
		free_fw_cache_entry(fce);

		spin_lock(&fwc->name_lock);
	}
	spin_unlock(&fwc->name_lock);
}

/**
 * device_cache_fw_images() - cache devices' firmware
 *
 * If one device called request_firmware or its nowait version
 * successfully before, the firmware names are recored into the
 * device's devres link list, so device_cache_fw_images can call
 * cache_firmware() to cache these firmwares for the device,
 * then the device driver can load its firmwares easily at
 * time when system is not ready to complete loading firmware.
 */
static void device_cache_fw_images(void)
{
	struct firmware_cache *fwc = &fw_cache;
	DEFINE_WAIT(wait);

	pr_debug("%s\n", __func__);

	/* cancel uncache work */
	cancel_delayed_work_sync(&fwc->work);

	fw_fallback_set_cache_timeout();

	mutex_lock(&fw_lock);
	fwc->state = FW_LOADER_START_CACHE;
	dpm_for_each_dev(NULL, dev_cache_fw_image);
	mutex_unlock(&fw_lock);

	/* wait for completion of caching firmware for all devices */
	async_synchronize_full_domain(&fw_cache_domain);

	fw_fallback_set_default_timeout();
}

/**
 * device_uncache_fw_images() - uncache devices' firmware
 *
 * uncache all firmwares which have been cached successfully
 * by device_uncache_fw_images earlier
 */
static void device_uncache_fw_images(void)
{
	pr_debug("%s\n", __func__);
	__device_uncache_fw_images();
}

static void device_uncache_fw_images_work(struct work_struct *work)
{
	device_uncache_fw_images();
}

/**
 * device_uncache_fw_images_delay() - uncache devices firmwares
 * @delay: number of milliseconds to delay uncache device firmwares
 *
 * uncache all devices's firmwares which has been cached successfully
 * by device_cache_fw_images after @delay milliseconds.
 */
static void device_uncache_fw_images_delay(unsigned long delay)
{
	queue_delayed_work(system_power_efficient_wq, &fw_cache.work,
			   msecs_to_jiffies(delay));
}

static int fw_pm_notify(struct notifier_block *notify_block,
			unsigned long mode, void *unused)
{
	switch (mode) {
	case PM_HIBERNATION_PREPARE:
	case PM_SUSPEND_PREPARE:
	case PM_RESTORE_PREPARE:
		/*
		 * kill pending fallback requests with a custom fallback
		 * to avoid stalling suspend.
		 */
		kill_pending_fw_fallback_reqs(true);
		device_cache_fw_images();
		break;

	case PM_POST_SUSPEND:
	case PM_POST_HIBERNATION:
	case PM_POST_RESTORE:
		/*
		 * In case that system sleep failed and syscore_suspend is
		 * not called.
		 */
		mutex_lock(&fw_lock);
		fw_cache.state = FW_LOADER_NO_CACHE;
		mutex_unlock(&fw_lock);

		device_uncache_fw_images_delay(10 * MSEC_PER_SEC);
		break;
	}

	return 0;
}

/* stop caching firmware once syscore_suspend is reached */
static int fw_suspend(void)
{
	fw_cache.state = FW_LOADER_NO_CACHE;
	return 0;
}

static struct syscore_ops fw_syscore_ops = {
	.suspend = fw_suspend,
};

static int __init register_fw_pm_ops(void)
{
	int ret;

	spin_lock_init(&fw_cache.name_lock);
	INIT_LIST_HEAD(&fw_cache.fw_names);

	INIT_DELAYED_WORK(&fw_cache.work,
			  device_uncache_fw_images_work);

	fw_cache.pm_notify.notifier_call = fw_pm_notify;
	ret = register_pm_notifier(&fw_cache.pm_notify);
	if (ret)
		return ret;

	register_syscore_ops(&fw_syscore_ops);

	return ret;
}

static inline void unregister_fw_pm_ops(void)
{
	unregister_syscore_ops(&fw_syscore_ops);
	unregister_pm_notifier(&fw_cache.pm_notify);
}
#else
static int fw_cache_piggyback_on_request(const char *name)
{
	return 0;
}
static inline int register_fw_pm_ops(void)
{
	return 0;
}
static inline void unregister_fw_pm_ops(void)
{
}
#endif

static void __init fw_cache_init(void)
{
	spin_lock_init(&fw_cache.lock);
	INIT_LIST_HEAD(&fw_cache.head);
	fw_cache.state = FW_LOADER_NO_CACHE;
}

static int fw_shutdown_notify(struct notifier_block *unused1,
			      unsigned long unused2, void *unused3)
{
	/*
	 * Kill all pending fallback requests to avoid both stalling shutdown,
	 * and avoid a deadlock with the usermode_lock.
	 */
	kill_pending_fw_fallback_reqs(false);

	return NOTIFY_DONE;
}

static struct notifier_block fw_shutdown_nb = {
	.notifier_call = fw_shutdown_notify,
};

static int __init firmware_class_init(void)
{
	int ret;

	/* No need to unfold these on exit */
	fw_cache_init();

	ret = register_fw_pm_ops();
	if (ret)
		return ret;

	ret = register_reboot_notifier(&fw_shutdown_nb);
	if (ret)
		goto out;

	return register_sysfs_loader();

out:
	unregister_fw_pm_ops();
	return ret;
}

static void __exit firmware_class_exit(void)
{
	unregister_fw_pm_ops();
	unregister_reboot_notifier(&fw_shutdown_nb);
	unregister_sysfs_loader();
}

fs_initcall(firmware_class_init);
module_exit(firmware_class_exit);<|MERGE_RESOLUTION|>--- conflicted
+++ resolved
@@ -226,16 +226,11 @@
 	}
 
 	tmp = __allocate_fw_priv(fw_name, fwc, dbuf, size);
-<<<<<<< HEAD
-	if (tmp && !(opt_flags & FW_OPT_NOCACHE))
-		list_add(&tmp->list, &fwc->head);
-=======
 	if (tmp) {
 		INIT_LIST_HEAD(&tmp->list);
 		if (!(opt_flags & FW_OPT_NOCACHE))
 			list_add(&tmp->list, &fwc->head);
 	}
->>>>>>> 0fd79184
 	spin_unlock(&fwc->lock);
 
 	*fw_priv = tmp;
