// SPDX-License-Identifier: GPL-2.0 OR BSD-3-Clause
/* Copyright(c) 2018-2019  Realtek Corporation
 */

#include "main.h"
#include "mac.h"
#include "reg.h"
#include "fw.h"
#include "debug.h"

void rtw_set_channel_mac(struct rtw_dev *rtwdev, u8 channel, u8 bw,
			 u8 primary_ch_idx)
{
	u8 txsc40 = 0, txsc20 = 0;
	u32 value32;
	u8 value8;

	txsc20 = primary_ch_idx;
	if (txsc20 == 1 || txsc20 == 3)
		txsc40 = 9;
	else
		txsc40 = 10;
	rtw_write8(rtwdev, REG_DATA_SC,
		   BIT_TXSC_20M(txsc20) | BIT_TXSC_40M(txsc40));

	value32 = rtw_read32(rtwdev, REG_WMAC_TRXPTCL_CTL);
	value32 &= ~BIT_RFMOD;
	switch (bw) {
	case RTW_CHANNEL_WIDTH_80:
		value32 |= BIT_RFMOD_80M;
		break;
	case RTW_CHANNEL_WIDTH_40:
		value32 |= BIT_RFMOD_40M;
		break;
	case RTW_CHANNEL_WIDTH_20:
	default:
		break;
	}
	rtw_write32(rtwdev, REG_WMAC_TRXPTCL_CTL, value32);

	value32 = rtw_read32(rtwdev, REG_AFE_CTRL1) & ~(BIT_MAC_CLK_SEL);
	value32 |= (MAC_CLK_HW_DEF_80M << BIT_SHIFT_MAC_CLK_SEL);
	rtw_write32(rtwdev, REG_AFE_CTRL1, value32);

	rtw_write8(rtwdev, REG_USTIME_TSF, MAC_CLK_SPEED);
	rtw_write8(rtwdev, REG_USTIME_EDCA, MAC_CLK_SPEED);

	value8 = rtw_read8(rtwdev, REG_CCK_CHECK);
	value8 = value8 & ~BIT_CHECK_CCK_EN;
	if (IS_CH_5G_BAND(channel))
		value8 |= BIT_CHECK_CCK_EN;
	rtw_write8(rtwdev, REG_CCK_CHECK, value8);
}

static int rtw_mac_pre_system_cfg(struct rtw_dev *rtwdev)
{
	u32 value32;
	u8 value8;

	rtw_write8(rtwdev, REG_RSV_CTRL, 0);

	switch (rtw_hci_type(rtwdev)) {
	case RTW_HCI_TYPE_PCIE:
		rtw_write32_set(rtwdev, REG_HCI_OPT_CTRL, BIT_BT_DIG_CLK_EN);
		break;
	case RTW_HCI_TYPE_USB:
		break;
	default:
		return -EINVAL;
	}

	/* config PIN Mux */
	value32 = rtw_read32(rtwdev, REG_PAD_CTRL1);
	value32 |= BIT_PAPE_WLBT_SEL | BIT_LNAON_WLBT_SEL;
	rtw_write32(rtwdev, REG_PAD_CTRL1, value32);

	value32 = rtw_read32(rtwdev, REG_LED_CFG);
	value32 &= ~(BIT_PAPE_SEL_EN | BIT_LNAON_SEL_EN);
	rtw_write32(rtwdev, REG_LED_CFG, value32);

	value32 = rtw_read32(rtwdev, REG_GPIO_MUXCFG);
	value32 |= BIT_WLRFE_4_5_EN;
	rtw_write32(rtwdev, REG_GPIO_MUXCFG, value32);

	/* disable BB/RF */
	value8 = rtw_read8(rtwdev, REG_SYS_FUNC_EN);
	value8 &= ~(BIT_FEN_BB_RSTB | BIT_FEN_BB_GLB_RST);
	rtw_write8(rtwdev, REG_SYS_FUNC_EN, value8);

	value8 = rtw_read8(rtwdev, REG_RF_CTRL);
	value8 &= ~(BIT_RF_SDM_RSTB | BIT_RF_RSTB | BIT_RF_EN);
	rtw_write8(rtwdev, REG_RF_CTRL, value8);

	value32 = rtw_read32(rtwdev, REG_WLRF1);
	value32 &= ~BIT_WLRF1_BBRF_EN;
	rtw_write32(rtwdev, REG_WLRF1, value32);

	return 0;
}

static int rtw_pwr_cmd_polling(struct rtw_dev *rtwdev,
			       struct rtw_pwr_seq_cmd *cmd)
{
	u8 value;
	u8 flag = 0;
	u32 offset;
	u32 cnt = RTW_PWR_POLLING_CNT;

	if (cmd->base == RTW_PWR_ADDR_SDIO)
		offset = cmd->offset | SDIO_LOCAL_OFFSET;
	else
		offset = cmd->offset;

	do {
		cnt--;
		value = rtw_read8(rtwdev, offset);
		value &= cmd->mask;
		if (value == (cmd->value & cmd->mask))
			return 0;
		if (cnt == 0) {
			if (rtw_hci_type(rtwdev) == RTW_HCI_TYPE_PCIE &&
			    flag == 0) {
				value = rtw_read8(rtwdev, REG_SYS_PW_CTRL);
				value |= BIT(3);
				rtw_write8(rtwdev, REG_SYS_PW_CTRL, value);
				value &= ~BIT(3);
				rtw_write8(rtwdev, REG_SYS_PW_CTRL, value);
				cnt = RTW_PWR_POLLING_CNT;
				flag = 1;
			} else {
				return -EBUSY;
			}
		} else {
			udelay(50);
		}
	} while (1);
}

static int rtw_sub_pwr_seq_parser(struct rtw_dev *rtwdev, u8 intf_mask,
				  u8 cut_mask, struct rtw_pwr_seq_cmd *cmd)
{
	struct rtw_pwr_seq_cmd *cur_cmd;
	u32 offset;
	u8 value;

	for (cur_cmd = cmd; cur_cmd->cmd != RTW_PWR_CMD_END; cur_cmd++) {
		if (!(cur_cmd->intf_mask & intf_mask) ||
		    !(cur_cmd->cut_mask & cut_mask))
			continue;

		switch (cur_cmd->cmd) {
		case RTW_PWR_CMD_WRITE:
			offset = cur_cmd->offset;

			if (cur_cmd->base == RTW_PWR_ADDR_SDIO)
				offset |= SDIO_LOCAL_OFFSET;

			value = rtw_read8(rtwdev, offset);
			value &= ~cur_cmd->mask;
			value |= (cur_cmd->value & cur_cmd->mask);
			rtw_write8(rtwdev, offset, value);
			break;
		case RTW_PWR_CMD_POLLING:
			if (rtw_pwr_cmd_polling(rtwdev, cur_cmd))
				return -EBUSY;
			break;
		case RTW_PWR_CMD_DELAY:
			if (cur_cmd->value == RTW_PWR_DELAY_US)
				udelay(cur_cmd->offset);
			else
				mdelay(cur_cmd->offset);
			break;
		case RTW_PWR_CMD_READ:
			break;
		default:
			return -EINVAL;
		}
	}

	return 0;
}

static int rtw_pwr_seq_parser(struct rtw_dev *rtwdev,
			      struct rtw_pwr_seq_cmd **cmd_seq)
{
	u8 cut_mask;
	u8 intf_mask;
	u8 cut;
	u32 idx = 0;
	struct rtw_pwr_seq_cmd *cmd;
	int ret;

	cut = rtwdev->hal.cut_version;
	cut_mask = cut_version_to_mask(cut);
	switch (rtw_hci_type(rtwdev)) {
	case RTW_HCI_TYPE_PCIE:
		intf_mask = BIT(2);
		break;
	case RTW_HCI_TYPE_USB:
		intf_mask = BIT(1);
		break;
	default:
		return -EINVAL;
	}

	do {
		cmd = cmd_seq[idx];
		if (!cmd)
			break;

		ret = rtw_sub_pwr_seq_parser(rtwdev, intf_mask, cut_mask, cmd);
		if (ret)
			return -EBUSY;

		idx++;
	} while (1);

	return 0;
}

static int rtw_mac_power_switch(struct rtw_dev *rtwdev, bool pwr_on)
{
	struct rtw_chip_info *chip = rtwdev->chip;
	struct rtw_pwr_seq_cmd **pwr_seq;
	u8 rpwm;
	bool cur_pwr;

	rpwm = rtw_read8(rtwdev, rtwdev->hci.rpwm_addr);

	/* Check FW still exist or not */
	if (rtw_read16(rtwdev, REG_MCUFW_CTRL) == 0xC078) {
		rpwm = (rpwm ^ BIT_RPWM_TOGGLE) & BIT_RPWM_TOGGLE;
		rtw_write8(rtwdev, rtwdev->hci.rpwm_addr, rpwm);
	}

	if (rtw_read8(rtwdev, REG_CR) == 0xea)
		cur_pwr = false;
	else if (rtw_hci_type(rtwdev) == RTW_HCI_TYPE_USB &&
		 (rtw_read8(rtwdev, REG_SYS_STATUS1 + 1) & BIT(0)))
		cur_pwr = false;
	else
		cur_pwr = true;

	if (pwr_on && cur_pwr)
		return -EALREADY;

	pwr_seq = pwr_on ? chip->pwr_on_seq : chip->pwr_off_seq;
	if (rtw_pwr_seq_parser(rtwdev, pwr_seq))
		return -EINVAL;

	return 0;
}

static int rtw_mac_init_system_cfg(struct rtw_dev *rtwdev)
{
	u8 sys_func_en = rtwdev->chip->sys_func_en;
	u8 value8;
	u32 value, tmp;

	value = rtw_read32(rtwdev, REG_CPU_DMEM_CON);
	value |= BIT_WL_PLATFORM_RST | BIT_DDMA_EN;
	rtw_write32(rtwdev, REG_CPU_DMEM_CON, value);

	rtw_write8_set(rtwdev, REG_SYS_FUNC_EN + 1, sys_func_en);
	value8 = (rtw_read8(rtwdev, REG_CR_EXT + 3) & 0xF0) | 0x0C;
	rtw_write8(rtwdev, REG_CR_EXT + 3, value8);

	/* disable boot-from-flash for driver's DL FW */
	tmp = rtw_read32(rtwdev, REG_MCUFW_CTRL);
	if (tmp & BIT_BOOT_FSPI_EN) {
		rtw_write32(rtwdev, REG_MCUFW_CTRL, tmp & (~BIT_BOOT_FSPI_EN));
		value = rtw_read32(rtwdev, REG_GPIO_MUXCFG) & (~BIT_FSPI_EN);
		rtw_write32(rtwdev, REG_GPIO_MUXCFG, value);
	}

	return 0;
}

int rtw_mac_power_on(struct rtw_dev *rtwdev)
{
	int ret = 0;

	ret = rtw_mac_pre_system_cfg(rtwdev);
	if (ret)
		goto err;

	ret = rtw_mac_power_switch(rtwdev, true);
	if (ret == -EALREADY) {
		rtw_mac_power_switch(rtwdev, false);
		ret = rtw_mac_power_switch(rtwdev, true);
		if (ret)
			goto err;
	} else if (ret) {
		goto err;
	}

	ret = rtw_mac_init_system_cfg(rtwdev);
	if (ret)
		goto err;

	return 0;

err:
	rtw_err(rtwdev, "mac power on failed");
	return ret;
}

void rtw_mac_power_off(struct rtw_dev *rtwdev)
{
	rtw_mac_power_switch(rtwdev, false);
}

static bool check_firmware_size(const u8 *data, u32 size)
{
	const struct rtw_fw_hdr *fw_hdr = (const struct rtw_fw_hdr *)data;
	u32 dmem_size;
	u32 imem_size;
	u32 emem_size;
	u32 real_size;

	dmem_size = le32_to_cpu(fw_hdr->dmem_size);
	imem_size = le32_to_cpu(fw_hdr->imem_size);
	emem_size = (fw_hdr->mem_usage & BIT(4)) ?
		    le32_to_cpu(fw_hdr->emem_size) : 0;

	dmem_size += FW_HDR_CHKSUM_SIZE;
	imem_size += FW_HDR_CHKSUM_SIZE;
	emem_size += emem_size ? FW_HDR_CHKSUM_SIZE : 0;
	real_size = FW_HDR_SIZE + dmem_size + imem_size + emem_size;
	if (real_size != size)
		return false;

	return true;
}

static void wlan_cpu_enable(struct rtw_dev *rtwdev, bool enable)
{
	if (enable) {
		/* cpu io interface enable */
		rtw_write8_set(rtwdev, REG_RSV_CTRL + 1, BIT_WLMCU_IOIF);

		/* cpu enable */
		rtw_write8_set(rtwdev, REG_SYS_FUNC_EN + 1, BIT_FEN_CPUEN);
	} else {
		/* cpu io interface disable */
		rtw_write8_clr(rtwdev, REG_SYS_FUNC_EN + 1, BIT_FEN_CPUEN);

		/* cpu disable */
		rtw_write8_clr(rtwdev, REG_RSV_CTRL + 1, BIT_WLMCU_IOIF);
	}
}

#define DLFW_RESTORE_REG_NUM 6

static void download_firmware_reg_backup(struct rtw_dev *rtwdev,
					 struct rtw_backup_info *bckp)
{
	u8 tmp;
	u8 bckp_idx = 0;

	/* set HIQ to hi priority */
	bckp[bckp_idx].len = 1;
	bckp[bckp_idx].reg = REG_TXDMA_PQ_MAP + 1;
	bckp[bckp_idx].val = rtw_read8(rtwdev, REG_TXDMA_PQ_MAP + 1);
	bckp_idx++;
	tmp = RTW_DMA_MAPPING_HIGH << 6;
	rtw_write8(rtwdev, REG_TXDMA_PQ_MAP + 1, tmp);

	/* DLFW only use HIQ, map HIQ to hi priority */
	bckp[bckp_idx].len = 1;
	bckp[bckp_idx].reg = REG_CR;
	bckp[bckp_idx].val = rtw_read8(rtwdev, REG_CR);
	bckp_idx++;
	bckp[bckp_idx].len = 4;
	bckp[bckp_idx].reg = REG_H2CQ_CSR;
	bckp[bckp_idx].val = BIT_H2CQ_FULL;
	bckp_idx++;
	tmp = BIT_HCI_TXDMA_EN | BIT_TXDMA_EN;
	rtw_write8(rtwdev, REG_CR, tmp);
	rtw_write32(rtwdev, REG_H2CQ_CSR, BIT_H2CQ_FULL);

	/* Config hi priority queue and public priority queue page number */
	bckp[bckp_idx].len = 2;
	bckp[bckp_idx].reg = REG_FIFOPAGE_INFO_1;
	bckp[bckp_idx].val = rtw_read16(rtwdev, REG_FIFOPAGE_INFO_1);
	bckp_idx++;
	bckp[bckp_idx].len = 4;
	bckp[bckp_idx].reg = REG_RQPN_CTRL_2;
	bckp[bckp_idx].val = rtw_read32(rtwdev, REG_RQPN_CTRL_2) | BIT_LD_RQPN;
	bckp_idx++;
	rtw_write16(rtwdev, REG_FIFOPAGE_INFO_1, 0x200);
	rtw_write32(rtwdev, REG_RQPN_CTRL_2, bckp[bckp_idx - 1].val);

	/* Disable beacon related functions */
	tmp = rtw_read8(rtwdev, REG_BCN_CTRL);
	bckp[bckp_idx].len = 1;
	bckp[bckp_idx].reg = REG_BCN_CTRL;
	bckp[bckp_idx].val = tmp;
	bckp_idx++;
	tmp = (u8)((tmp & (~BIT_EN_BCN_FUNCTION)) | BIT_DIS_TSF_UDT);
	rtw_write8(rtwdev, REG_BCN_CTRL, tmp);

	WARN(bckp_idx != DLFW_RESTORE_REG_NUM, "wrong backup number\n");
}

static void download_firmware_reset_platform(struct rtw_dev *rtwdev)
{
	rtw_write8_clr(rtwdev, REG_CPU_DMEM_CON + 2, BIT_WL_PLATFORM_RST >> 16);
	rtw_write8_clr(rtwdev, REG_SYS_CLK_CTRL + 1, BIT_CPU_CLK_EN >> 8);
	rtw_write8_set(rtwdev, REG_CPU_DMEM_CON + 2, BIT_WL_PLATFORM_RST >> 16);
	rtw_write8_set(rtwdev, REG_SYS_CLK_CTRL + 1, BIT_CPU_CLK_EN >> 8);
}

static void download_firmware_reg_restore(struct rtw_dev *rtwdev,
					  struct rtw_backup_info *bckp,
					  u8 bckp_num)
{
	rtw_restore_reg(rtwdev, bckp, bckp_num);
}

#define TX_DESC_SIZE 48

static int send_firmware_pkt_rsvd_page(struct rtw_dev *rtwdev, u16 pg_addr,
				       const u8 *data, u32 size)
{
	u8 *buf;
	int ret;

	buf = kmemdup(data, size, GFP_KERNEL);
	if (!buf)
		return -ENOMEM;

	ret = rtw_fw_write_data_rsvd_page(rtwdev, pg_addr, buf, size);
	kfree(buf);
	return ret;
}

static int
send_firmware_pkt(struct rtw_dev *rtwdev, u16 pg_addr, const u8 *data, u32 size)
{
	int ret;

	if (rtw_hci_type(rtwdev) == RTW_HCI_TYPE_USB &&
	    !((size + TX_DESC_SIZE) & (512 - 1)))
		size += 1;

	ret = send_firmware_pkt_rsvd_page(rtwdev, pg_addr, data, size);
	if (ret)
		rtw_err(rtwdev, "failed to download rsvd page\n");

	return ret;
}

static int
iddma_enable(struct rtw_dev *rtwdev, u32 src, u32 dst, u32 ctrl)
{
	rtw_write32(rtwdev, REG_DDMA_CH0SA, src);
	rtw_write32(rtwdev, REG_DDMA_CH0DA, dst);
	rtw_write32(rtwdev, REG_DDMA_CH0CTRL, ctrl);

	if (!check_hw_ready(rtwdev, REG_DDMA_CH0CTRL, BIT_DDMACH0_OWN, 0))
		return -EBUSY;

	return 0;
}

static int iddma_download_firmware(struct rtw_dev *rtwdev, u32 src, u32 dst,
				   u32 len, u8 first)
{
	u32 ch0_ctrl = BIT_DDMACH0_CHKSUM_EN | BIT_DDMACH0_OWN;

	if (!check_hw_ready(rtwdev, REG_DDMA_CH0CTRL, BIT_DDMACH0_OWN, 0))
		return -EBUSY;

	ch0_ctrl |= len & BIT_MASK_DDMACH0_DLEN;
	if (!first)
		ch0_ctrl |= BIT_DDMACH0_CHKSUM_CONT;

	if (iddma_enable(rtwdev, src, dst, ch0_ctrl))
		return -EBUSY;

	return 0;
}

static bool
check_fw_checksum(struct rtw_dev *rtwdev, u32 addr)
{
	u8 fw_ctrl;

	fw_ctrl = rtw_read8(rtwdev, REG_MCUFW_CTRL);

	if (rtw_read32(rtwdev, REG_DDMA_CH0CTRL) & BIT_DDMACH0_CHKSUM_STS) {
		if (addr < OCPBASE_DMEM_88XX) {
			fw_ctrl |= BIT_IMEM_DW_OK;
			fw_ctrl &= ~BIT_IMEM_CHKSUM_OK;
			rtw_write8(rtwdev, REG_MCUFW_CTRL, fw_ctrl);
		} else {
			fw_ctrl |= BIT_DMEM_DW_OK;
			fw_ctrl &= ~BIT_DMEM_CHKSUM_OK;
			rtw_write8(rtwdev, REG_MCUFW_CTRL, fw_ctrl);
		}

		rtw_err(rtwdev, "invalid fw checksum\n");

		return false;
	}

	if (addr < OCPBASE_DMEM_88XX) {
		fw_ctrl |= (BIT_IMEM_DW_OK | BIT_IMEM_CHKSUM_OK);
		rtw_write8(rtwdev, REG_MCUFW_CTRL, fw_ctrl);
	} else {
		fw_ctrl |= (BIT_DMEM_DW_OK | BIT_DMEM_CHKSUM_OK);
		rtw_write8(rtwdev, REG_MCUFW_CTRL, fw_ctrl);
	}

	return true;
}

static int
download_firmware_to_mem(struct rtw_dev *rtwdev, const u8 *data,
			 u32 src, u32 dst, u32 size)
{
	struct rtw_chip_info *chip = rtwdev->chip;
	u32 desc_size = chip->tx_pkt_desc_sz;
	u8 first_part;
	u32 mem_offset;
	u32 residue_size;
	u32 pkt_size;
	u32 max_size = 0x1000;
	u32 val;
	int ret;

	mem_offset = 0;
	first_part = 1;
	residue_size = size;

	val = rtw_read32(rtwdev, REG_DDMA_CH0CTRL);
	val |= BIT_DDMACH0_RESET_CHKSUM_STS;
	rtw_write32(rtwdev, REG_DDMA_CH0CTRL, val);

	while (residue_size) {
		if (residue_size >= max_size)
			pkt_size = max_size;
		else
			pkt_size = residue_size;

		ret = send_firmware_pkt(rtwdev, (u16)(src >> 7),
					data + mem_offset, pkt_size);
		if (ret)
			return ret;

		ret = iddma_download_firmware(rtwdev, OCPBASE_TXBUF_88XX +
					      src + desc_size,
					      dst + mem_offset, pkt_size,
					      first_part);
		if (ret)
			return ret;

		first_part = 0;
		mem_offset += pkt_size;
		residue_size -= pkt_size;
	}

	if (!check_fw_checksum(rtwdev, dst))
		return -EINVAL;

	return 0;
}

static int
start_download_firmware(struct rtw_dev *rtwdev, const u8 *data, u32 size)
{
	const struct rtw_fw_hdr *fw_hdr = (const struct rtw_fw_hdr *)data;
	const u8 *cur_fw;
	u16 val;
	u32 imem_size;
	u32 dmem_size;
	u32 emem_size;
	u32 addr;
	int ret;

	dmem_size = le32_to_cpu(fw_hdr->dmem_size);
	imem_size = le32_to_cpu(fw_hdr->imem_size);
	emem_size = (fw_hdr->mem_usage & BIT(4)) ?
		    le32_to_cpu(fw_hdr->emem_size) : 0;
	dmem_size += FW_HDR_CHKSUM_SIZE;
	imem_size += FW_HDR_CHKSUM_SIZE;
	emem_size += emem_size ? FW_HDR_CHKSUM_SIZE : 0;

	val = (u16)(rtw_read16(rtwdev, REG_MCUFW_CTRL) & 0x3800);
	val |= BIT_MCUFWDL_EN;
	rtw_write16(rtwdev, REG_MCUFW_CTRL, val);

	cur_fw = data + FW_HDR_SIZE;
	addr = le32_to_cpu(fw_hdr->dmem_addr);
	addr &= ~BIT(31);
	ret = download_firmware_to_mem(rtwdev, cur_fw, 0, addr, dmem_size);
	if (ret)
		return ret;

	cur_fw = data + FW_HDR_SIZE + dmem_size;
	addr = le32_to_cpu(fw_hdr->imem_addr);
	addr &= ~BIT(31);
	ret = download_firmware_to_mem(rtwdev, cur_fw, 0, addr, imem_size);
	if (ret)
		return ret;

	if (emem_size) {
		cur_fw = data + FW_HDR_SIZE + dmem_size + imem_size;
		addr = le32_to_cpu(fw_hdr->emem_addr);
		addr &= ~BIT(31);
		ret = download_firmware_to_mem(rtwdev, cur_fw, 0, addr,
					       emem_size);
		if (ret)
			return ret;
	}

	return 0;
}

static int download_firmware_validate(struct rtw_dev *rtwdev)
{
	u32 fw_key;

	if (!check_hw_ready(rtwdev, REG_MCUFW_CTRL, FW_READY_MASK, FW_READY)) {
		fw_key = rtw_read32(rtwdev, REG_FW_DBG7) & FW_KEY_MASK;
		if (fw_key == ILLEGAL_KEY_GROUP)
			rtw_err(rtwdev, "invalid fw key\n");
		return -EINVAL;
	}

	return 0;
}

static void download_firmware_end_flow(struct rtw_dev *rtwdev)
{
	u16 fw_ctrl;

	rtw_write32(rtwdev, REG_TXDMA_STATUS, BTI_PAGE_OVF);

	/* Check IMEM & DMEM checksum is OK or not */
	fw_ctrl = rtw_read16(rtwdev, REG_MCUFW_CTRL);
	if ((fw_ctrl & BIT_CHECK_SUM_OK) != BIT_CHECK_SUM_OK)
		return;

	fw_ctrl = (fw_ctrl | BIT_FW_DW_RDY) & ~BIT_MCUFWDL_EN;
	rtw_write16(rtwdev, REG_MCUFW_CTRL, fw_ctrl);
}

int rtw_download_firmware(struct rtw_dev *rtwdev, struct rtw_fw_state *fw)
{
	struct rtw_backup_info bckp[DLFW_RESTORE_REG_NUM];
	const u8 *data = fw->firmware->data;
	u32 size = fw->firmware->size;
	u32 ltecoex_bckp;
	int ret;

	if (!check_firmware_size(data, size))
		return -EINVAL;

	if (!ltecoex_read_reg(rtwdev, 0x38, &ltecoex_bckp))
		return -EBUSY;

	wlan_cpu_enable(rtwdev, false);

	download_firmware_reg_backup(rtwdev, bckp);
	download_firmware_reset_platform(rtwdev);

	ret = start_download_firmware(rtwdev, data, size);
	if (ret)
		goto dlfw_fail;

	download_firmware_reg_restore(rtwdev, bckp, DLFW_RESTORE_REG_NUM);

	download_firmware_end_flow(rtwdev);

	wlan_cpu_enable(rtwdev, true);

	if (!ltecoex_reg_write(rtwdev, 0x38, ltecoex_bckp))
		return -EBUSY;

	ret = download_firmware_validate(rtwdev);
	if (ret)
		goto dlfw_fail;

	/* reset desc and index */
	rtw_hci_setup(rtwdev);

	rtwdev->h2c.last_box_num = 0;
	rtwdev->h2c.seq = 0;

<<<<<<< HEAD
	rtw_flag_set(rtwdev, RTW_FLAG_FW_RUNNING);
=======
	set_bit(RTW_FLAG_FW_RUNNING, rtwdev->flags);
>>>>>>> 348b80b2

	return 0;

dlfw_fail:
	/* Disable FWDL_EN */
	rtw_write8_clr(rtwdev, REG_MCUFW_CTRL, BIT_MCUFWDL_EN);
	rtw_write8_set(rtwdev, REG_SYS_FUNC_EN + 1, BIT_FEN_CPUEN);

	return ret;
}

static u32 get_priority_queues(struct rtw_dev *rtwdev, u32 queues)
{
	struct rtw_rqpn *rqpn = rtwdev->fifo.rqpn;
	u32 prio_queues = 0;

	if (queues & BIT(IEEE80211_AC_VO))
		prio_queues |= BIT(rqpn->dma_map_vo);
	if (queues & BIT(IEEE80211_AC_VI))
		prio_queues |= BIT(rqpn->dma_map_vi);
	if (queues & BIT(IEEE80211_AC_BE))
		prio_queues |= BIT(rqpn->dma_map_be);
	if (queues & BIT(IEEE80211_AC_BK))
		prio_queues |= BIT(rqpn->dma_map_bk);

	return prio_queues;
}

static void __rtw_mac_flush_prio_queue(struct rtw_dev *rtwdev,
				       u32 prio_queue, bool drop)
{
	u32 addr;
	u16 avail_page, rsvd_page;
	int i;

	switch (prio_queue) {
	case RTW_DMA_MAPPING_EXTRA:
		addr = REG_FIFOPAGE_INFO_4;
		break;
	case RTW_DMA_MAPPING_LOW:
		addr = REG_FIFOPAGE_INFO_2;
		break;
	case RTW_DMA_MAPPING_NORMAL:
		addr = REG_FIFOPAGE_INFO_3;
		break;
	case RTW_DMA_MAPPING_HIGH:
		addr = REG_FIFOPAGE_INFO_1;
		break;
	default:
		return;
	}

	/* check if all of the reserved pages are available for 100 msecs */
	for (i = 0; i < 5; i++) {
		rsvd_page = rtw_read16(rtwdev, addr);
		avail_page = rtw_read16(rtwdev, addr + 2);
		if (rsvd_page == avail_page)
			return;

		msleep(20);
	}

	/* priority queue is still not empty, throw a warning,
	 *
	 * Note that if we want to flush the tx queue when having a lot of
	 * traffic (ex, 100Mbps up), some of the packets could be dropped.
	 * And it requires like ~2secs to flush the full priority queue.
	 */
	if (!drop)
		rtw_warn(rtwdev, "timed out to flush queue %d\n", prio_queue);
}

static void rtw_mac_flush_prio_queues(struct rtw_dev *rtwdev,
				      u32 prio_queues, bool drop)
{
	u32 q;

	for (q = 0; q < RTW_DMA_MAPPING_MAX; q++)
		if (prio_queues & BIT(q))
			__rtw_mac_flush_prio_queue(rtwdev, q, drop);
}

void rtw_mac_flush_queues(struct rtw_dev *rtwdev, u32 queues, bool drop)
{
	u32 prio_queues = 0;

	/* If all of the hardware queues are requested to flush,
	 * or the priority queues are not mapped yet,
	 * flush all of the priority queues
	 */
	if (queues == BIT(rtwdev->hw->queues) - 1 || !rtwdev->fifo.rqpn)
		prio_queues = BIT(RTW_DMA_MAPPING_MAX) - 1;
	else
		prio_queues = get_priority_queues(rtwdev, queues);

	rtw_mac_flush_prio_queues(rtwdev, prio_queues, drop);
}

static int txdma_queue_mapping(struct rtw_dev *rtwdev)
{
	struct rtw_chip_info *chip = rtwdev->chip;
	struct rtw_rqpn *rqpn = NULL;
	u16 txdma_pq_map = 0;

	switch (rtw_hci_type(rtwdev)) {
	case RTW_HCI_TYPE_PCIE:
		rqpn = &chip->rqpn_table[1];
		break;
	case RTW_HCI_TYPE_USB:
		if (rtwdev->hci.bulkout_num == 2)
			rqpn = &chip->rqpn_table[2];
		else if (rtwdev->hci.bulkout_num == 3)
			rqpn = &chip->rqpn_table[3];
		else if (rtwdev->hci.bulkout_num == 4)
			rqpn = &chip->rqpn_table[4];
		else
			return -EINVAL;
		break;
	default:
		return -EINVAL;
	}

	rtwdev->fifo.rqpn = rqpn;
	txdma_pq_map |= BIT_TXDMA_HIQ_MAP(rqpn->dma_map_hi);
	txdma_pq_map |= BIT_TXDMA_MGQ_MAP(rqpn->dma_map_mg);
	txdma_pq_map |= BIT_TXDMA_BKQ_MAP(rqpn->dma_map_bk);
	txdma_pq_map |= BIT_TXDMA_BEQ_MAP(rqpn->dma_map_be);
	txdma_pq_map |= BIT_TXDMA_VIQ_MAP(rqpn->dma_map_vi);
	txdma_pq_map |= BIT_TXDMA_VOQ_MAP(rqpn->dma_map_vo);
	rtw_write16(rtwdev, REG_TXDMA_PQ_MAP, txdma_pq_map);

	rtw_write8(rtwdev, REG_CR, 0);
	rtw_write8(rtwdev, REG_CR, MAC_TRX_ENABLE);
	rtw_write32(rtwdev, REG_H2CQ_CSR, BIT_H2CQ_FULL);

	return 0;
}

static int set_trx_fifo_info(struct rtw_dev *rtwdev)
{
	struct rtw_fifo_conf *fifo = &rtwdev->fifo;
	struct rtw_chip_info *chip = rtwdev->chip;
	u16 cur_pg_addr;
	u8 csi_buf_pg_num = chip->csi_buf_pg_num;

	/* config rsvd page num */
	fifo->rsvd_drv_pg_num = 8;
	fifo->txff_pg_num = chip->txff_size >> 7;
	fifo->rsvd_pg_num = fifo->rsvd_drv_pg_num +
			   RSVD_PG_H2C_EXTRAINFO_NUM +
			   RSVD_PG_H2C_STATICINFO_NUM +
			   RSVD_PG_H2CQ_NUM +
			   RSVD_PG_CPU_INSTRUCTION_NUM +
			   RSVD_PG_FW_TXBUF_NUM +
			   csi_buf_pg_num;

	if (fifo->rsvd_pg_num > fifo->txff_pg_num)
		return -ENOMEM;

	fifo->acq_pg_num = fifo->txff_pg_num - fifo->rsvd_pg_num;
	fifo->rsvd_boundary = fifo->txff_pg_num - fifo->rsvd_pg_num;

	cur_pg_addr = fifo->txff_pg_num;
	cur_pg_addr -= csi_buf_pg_num;
	fifo->rsvd_csibuf_addr = cur_pg_addr;
	cur_pg_addr -= RSVD_PG_FW_TXBUF_NUM;
	fifo->rsvd_fw_txbuf_addr = cur_pg_addr;
	cur_pg_addr -= RSVD_PG_CPU_INSTRUCTION_NUM;
	fifo->rsvd_cpu_instr_addr = cur_pg_addr;
	cur_pg_addr -= RSVD_PG_H2CQ_NUM;
	fifo->rsvd_h2cq_addr = cur_pg_addr;
	cur_pg_addr -= RSVD_PG_H2C_STATICINFO_NUM;
	fifo->rsvd_h2c_sta_info_addr = cur_pg_addr;
	cur_pg_addr -= RSVD_PG_H2C_EXTRAINFO_NUM;
	fifo->rsvd_h2c_info_addr = cur_pg_addr;
	cur_pg_addr -= fifo->rsvd_drv_pg_num;
	fifo->rsvd_drv_addr = cur_pg_addr;

	if (fifo->rsvd_boundary != fifo->rsvd_drv_addr) {
		rtw_err(rtwdev, "wrong rsvd driver address\n");
		return -EINVAL;
	}

	return 0;
}

static int priority_queue_cfg(struct rtw_dev *rtwdev)
{
	struct rtw_fifo_conf *fifo = &rtwdev->fifo;
	struct rtw_chip_info *chip = rtwdev->chip;
	struct rtw_page_table *pg_tbl = NULL;
	u16 pubq_num;
	int ret;

	ret = set_trx_fifo_info(rtwdev);
	if (ret)
		return ret;

	switch (rtw_hci_type(rtwdev)) {
	case RTW_HCI_TYPE_PCIE:
		pg_tbl = &chip->page_table[1];
		break;
	case RTW_HCI_TYPE_USB:
		if (rtwdev->hci.bulkout_num == 2)
			pg_tbl = &chip->page_table[2];
		else if (rtwdev->hci.bulkout_num == 3)
			pg_tbl = &chip->page_table[3];
		else if (rtwdev->hci.bulkout_num == 4)
			pg_tbl = &chip->page_table[4];
		else
			return -EINVAL;
		break;
	default:
		return -EINVAL;
	}

	pubq_num = fifo->acq_pg_num - pg_tbl->hq_num - pg_tbl->lq_num -
		   pg_tbl->nq_num - pg_tbl->exq_num - pg_tbl->gapq_num;
	rtw_write16(rtwdev, REG_FIFOPAGE_INFO_1, pg_tbl->hq_num);
	rtw_write16(rtwdev, REG_FIFOPAGE_INFO_2, pg_tbl->lq_num);
	rtw_write16(rtwdev, REG_FIFOPAGE_INFO_3, pg_tbl->nq_num);
	rtw_write16(rtwdev, REG_FIFOPAGE_INFO_4, pg_tbl->exq_num);
	rtw_write16(rtwdev, REG_FIFOPAGE_INFO_5, pubq_num);
	rtw_write32_set(rtwdev, REG_RQPN_CTRL_2, BIT_LD_RQPN);

	rtw_write16(rtwdev, REG_FIFOPAGE_CTRL_2, fifo->rsvd_boundary);
	rtw_write8_set(rtwdev, REG_FWHW_TXQ_CTRL + 2, BIT_EN_WR_FREE_TAIL >> 16);

	rtw_write16(rtwdev, REG_BCNQ_BDNY_V1, fifo->rsvd_boundary);
	rtw_write16(rtwdev, REG_FIFOPAGE_CTRL_2 + 2, fifo->rsvd_boundary);
	rtw_write16(rtwdev, REG_BCNQ1_BDNY_V1, fifo->rsvd_boundary);
	rtw_write32(rtwdev, REG_RXFF_BNDY, chip->rxff_size - C2H_PKT_BUF - 1);
	rtw_write8_set(rtwdev, REG_AUTO_LLT_V1, BIT_AUTO_INIT_LLT_V1);

	if (!check_hw_ready(rtwdev, REG_AUTO_LLT_V1, BIT_AUTO_INIT_LLT_V1, 0))
		return -EBUSY;

	rtw_write8(rtwdev, REG_CR + 3, 0);

	return 0;
}

static int init_h2c(struct rtw_dev *rtwdev)
{
	struct rtw_fifo_conf *fifo = &rtwdev->fifo;
	u8 value8;
	u32 value32;
	u32 h2cq_addr;
	u32 h2cq_size;
	u32 h2cq_free;
	u32 wp, rp;

	h2cq_addr = fifo->rsvd_h2cq_addr << TX_PAGE_SIZE_SHIFT;
	h2cq_size = RSVD_PG_H2CQ_NUM << TX_PAGE_SIZE_SHIFT;

	value32 = rtw_read32(rtwdev, REG_H2C_HEAD);
	value32 = (value32 & 0xFFFC0000) | h2cq_addr;
	rtw_write32(rtwdev, REG_H2C_HEAD, value32);

	value32 = rtw_read32(rtwdev, REG_H2C_READ_ADDR);
	value32 = (value32 & 0xFFFC0000) | h2cq_addr;
	rtw_write32(rtwdev, REG_H2C_READ_ADDR, value32);

	value32 = rtw_read32(rtwdev, REG_H2C_TAIL);
	value32 &= 0xFFFC0000;
	value32 |= (h2cq_addr + h2cq_size);
	rtw_write32(rtwdev, REG_H2C_TAIL, value32);

	value8 = rtw_read8(rtwdev, REG_H2C_INFO);
	value8 = (u8)((value8 & 0xFC) | 0x01);
	rtw_write8(rtwdev, REG_H2C_INFO, value8);

	value8 = rtw_read8(rtwdev, REG_H2C_INFO);
	value8 = (u8)((value8 & 0xFB) | 0x04);
	rtw_write8(rtwdev, REG_H2C_INFO, value8);

	value8 = rtw_read8(rtwdev, REG_TXDMA_OFFSET_CHK + 1);
	value8 = (u8)((value8 & 0x7f) | 0x80);
	rtw_write8(rtwdev, REG_TXDMA_OFFSET_CHK + 1, value8);

	wp = rtw_read32(rtwdev, REG_H2C_PKT_WRITEADDR) & 0x3FFFF;
	rp = rtw_read32(rtwdev, REG_H2C_PKT_READADDR) & 0x3FFFF;
	h2cq_free = wp >= rp ? h2cq_size - (wp - rp) : rp - wp;

	if (h2cq_size != h2cq_free) {
		rtw_err(rtwdev, "H2C queue mismatch\n");
		return -EINVAL;
	}

	return 0;
}

static int rtw_init_trx_cfg(struct rtw_dev *rtwdev)
{
	int ret;

	ret = txdma_queue_mapping(rtwdev);
	if (ret)
		return ret;

	ret = priority_queue_cfg(rtwdev);
	if (ret)
		return ret;

	ret = init_h2c(rtwdev);
	if (ret)
		return ret;

	return 0;
}

static int rtw_drv_info_cfg(struct rtw_dev *rtwdev)
{
	u8 value8;

	rtw_write8(rtwdev, REG_RX_DRVINFO_SZ, PHY_STATUS_SIZE);
	value8 = rtw_read8(rtwdev, REG_TRXFF_BNDY + 1);
	value8 &= 0xF0;
	/* For rxdesc len = 0 issue */
	value8 |= 0xF;
	rtw_write8(rtwdev, REG_TRXFF_BNDY + 1, value8);
	rtw_write32_set(rtwdev, REG_RCR, BIT_APP_PHYSTS);
	rtw_write32_clr(rtwdev, REG_WMAC_OPTION_FUNCTION + 4, BIT(8) | BIT(9));

	return 0;
}

int rtw_mac_init(struct rtw_dev *rtwdev)
{
	struct rtw_chip_info *chip = rtwdev->chip;
	int ret;

	ret = rtw_init_trx_cfg(rtwdev);
	if (ret)
		return ret;

	ret = chip->ops->mac_init(rtwdev);
	if (ret)
		return ret;

	ret = rtw_drv_info_cfg(rtwdev);
	if (ret)
		return ret;

	return 0;
}<|MERGE_RESOLUTION|>--- conflicted
+++ resolved
@@ -689,11 +689,7 @@
 	rtwdev->h2c.last_box_num = 0;
 	rtwdev->h2c.seq = 0;
 
-<<<<<<< HEAD
-	rtw_flag_set(rtwdev, RTW_FLAG_FW_RUNNING);
-=======
 	set_bit(RTW_FLAG_FW_RUNNING, rtwdev->flags);
->>>>>>> 348b80b2
 
 	return 0;
 
