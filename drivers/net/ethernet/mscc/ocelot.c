// SPDX-License-Identifier: (GPL-2.0 OR MIT)
/*
 * Microsemi Ocelot Switch driver
 *
 * Copyright (c) 2017 Microsemi Corporation
 */
#include <linux/etherdevice.h>
#include <linux/ethtool.h>
#include <linux/if_bridge.h>
#include <linux/if_ether.h>
#include <linux/if_vlan.h>
#include <linux/interrupt.h>
#include <linux/kernel.h>
#include <linux/module.h>
#include <linux/netdevice.h>
#include <linux/phy.h>
#include <linux/ptp_clock_kernel.h>
#include <linux/skbuff.h>
#include <linux/iopoll.h>
#include <net/arp.h>
#include <net/netevent.h>
#include <net/rtnetlink.h>
#include <net/switchdev.h>

#include "ocelot.h"
#include "ocelot_ace.h"

#define TABLE_UPDATE_SLEEP_US 10
#define TABLE_UPDATE_TIMEOUT_US 100000

/* MAC table entry types.
 * ENTRYTYPE_NORMAL is subject to aging.
 * ENTRYTYPE_LOCKED is not subject to aging.
 * ENTRYTYPE_MACv4 is not subject to aging. For IPv4 multicast.
 * ENTRYTYPE_MACv6 is not subject to aging. For IPv6 multicast.
 */
enum macaccess_entry_type {
	ENTRYTYPE_NORMAL = 0,
	ENTRYTYPE_LOCKED,
	ENTRYTYPE_MACv4,
	ENTRYTYPE_MACv6,
};

struct ocelot_mact_entry {
	u8 mac[ETH_ALEN];
	u16 vid;
	enum macaccess_entry_type type;
};

static inline u32 ocelot_mact_read_macaccess(struct ocelot *ocelot)
{
	return ocelot_read(ocelot, ANA_TABLES_MACACCESS);
}

static inline int ocelot_mact_wait_for_completion(struct ocelot *ocelot)
{
	u32 val;

	return readx_poll_timeout(ocelot_mact_read_macaccess,
		ocelot, val,
		(val & ANA_TABLES_MACACCESS_MAC_TABLE_CMD_M) ==
		MACACCESS_CMD_IDLE,
		TABLE_UPDATE_SLEEP_US, TABLE_UPDATE_TIMEOUT_US);
}

static void ocelot_mact_select(struct ocelot *ocelot,
			       const unsigned char mac[ETH_ALEN],
			       unsigned int vid)
{
	u32 macl = 0, mach = 0;

	/* Set the MAC address to handle and the vlan associated in a format
	 * understood by the hardware.
	 */
	mach |= vid    << 16;
	mach |= mac[0] << 8;
	mach |= mac[1] << 0;
	macl |= mac[2] << 24;
	macl |= mac[3] << 16;
	macl |= mac[4] << 8;
	macl |= mac[5] << 0;

	ocelot_write(ocelot, macl, ANA_TABLES_MACLDATA);
	ocelot_write(ocelot, mach, ANA_TABLES_MACHDATA);

}

static int ocelot_mact_learn(struct ocelot *ocelot, int port,
			     const unsigned char mac[ETH_ALEN],
			     unsigned int vid,
			     enum macaccess_entry_type type)
{
	ocelot_mact_select(ocelot, mac, vid);

	/* Issue a write command */
	ocelot_write(ocelot, ANA_TABLES_MACACCESS_VALID |
			     ANA_TABLES_MACACCESS_DEST_IDX(port) |
			     ANA_TABLES_MACACCESS_ENTRYTYPE(type) |
			     ANA_TABLES_MACACCESS_MAC_TABLE_CMD(MACACCESS_CMD_LEARN),
			     ANA_TABLES_MACACCESS);

	return ocelot_mact_wait_for_completion(ocelot);
}

static int ocelot_mact_forget(struct ocelot *ocelot,
			      const unsigned char mac[ETH_ALEN],
			      unsigned int vid)
{
	ocelot_mact_select(ocelot, mac, vid);

	/* Issue a forget command */
	ocelot_write(ocelot,
		     ANA_TABLES_MACACCESS_MAC_TABLE_CMD(MACACCESS_CMD_FORGET),
		     ANA_TABLES_MACACCESS);

	return ocelot_mact_wait_for_completion(ocelot);
}

static void ocelot_mact_init(struct ocelot *ocelot)
{
	/* Configure the learning mode entries attributes:
	 * - Do not copy the frame to the CPU extraction queues.
	 * - Use the vlan and mac_cpoy for dmac lookup.
	 */
	ocelot_rmw(ocelot, 0,
		   ANA_AGENCTRL_LEARN_CPU_COPY | ANA_AGENCTRL_IGNORE_DMAC_FLAGS
		   | ANA_AGENCTRL_LEARN_FWD_KILL
		   | ANA_AGENCTRL_LEARN_IGNORE_VLAN,
		   ANA_AGENCTRL);

	/* Clear the MAC table */
	ocelot_write(ocelot, MACACCESS_CMD_INIT, ANA_TABLES_MACACCESS);
}

static void ocelot_vcap_enable(struct ocelot *ocelot, int port)
{
	ocelot_write_gix(ocelot, ANA_PORT_VCAP_S2_CFG_S2_ENA |
			 ANA_PORT_VCAP_S2_CFG_S2_IP6_CFG(0xa),
			 ANA_PORT_VCAP_S2_CFG, port);
}

static inline u32 ocelot_vlant_read_vlanaccess(struct ocelot *ocelot)
{
	return ocelot_read(ocelot, ANA_TABLES_VLANACCESS);
}

static inline int ocelot_vlant_wait_for_completion(struct ocelot *ocelot)
{
	u32 val;

	return readx_poll_timeout(ocelot_vlant_read_vlanaccess,
		ocelot,
		val,
		(val & ANA_TABLES_VLANACCESS_VLAN_TBL_CMD_M) ==
		ANA_TABLES_VLANACCESS_CMD_IDLE,
		TABLE_UPDATE_SLEEP_US, TABLE_UPDATE_TIMEOUT_US);
}

static int ocelot_vlant_set_mask(struct ocelot *ocelot, u16 vid, u32 mask)
{
	/* Select the VID to configure */
	ocelot_write(ocelot, ANA_TABLES_VLANTIDX_V_INDEX(vid),
		     ANA_TABLES_VLANTIDX);
	/* Set the vlan port members mask and issue a write command */
	ocelot_write(ocelot, ANA_TABLES_VLANACCESS_VLAN_PORT_MASK(mask) |
			     ANA_TABLES_VLANACCESS_CMD_WRITE,
		     ANA_TABLES_VLANACCESS);

	return ocelot_vlant_wait_for_completion(ocelot);
}

static void ocelot_vlan_mode(struct ocelot *ocelot, int port,
			     netdev_features_t features)
{
	u32 val;

	/* Filtering */
	val = ocelot_read(ocelot, ANA_VLANMASK);
	if (features & NETIF_F_HW_VLAN_CTAG_FILTER)
		val |= BIT(port);
	else
		val &= ~BIT(port);
	ocelot_write(ocelot, val, ANA_VLANMASK);
}

static int ocelot_port_set_native_vlan(struct ocelot *ocelot, int port,
				       u16 vid)
{
	struct ocelot_port *ocelot_port = ocelot->ports[port];
	u32 val = 0;

	if (ocelot_port->vid != vid) {
		/* Always permit deleting the native VLAN (vid = 0) */
		if (ocelot_port->vid && vid) {
			dev_err(ocelot->dev,
				"Port already has a native VLAN: %d\n",
				ocelot_port->vid);
			return -EBUSY;
		}
		ocelot_port->vid = vid;
	}
<<<<<<< HEAD

	ocelot_rmw_gix(ocelot, REW_PORT_VLAN_CFG_PORT_VID(vid),
		       REW_PORT_VLAN_CFG_PORT_VID_M,
		       REW_PORT_VLAN_CFG, port);

=======

	ocelot_rmw_gix(ocelot, REW_PORT_VLAN_CFG_PORT_VID(vid),
		       REW_PORT_VLAN_CFG_PORT_VID_M,
		       REW_PORT_VLAN_CFG, port);

>>>>>>> b9bbe6ed
	if (ocelot_port->vlan_aware && !ocelot_port->vid)
		/* If port is vlan-aware and tagged, drop untagged and priority
		 * tagged frames.
		 */
		val = ANA_PORT_DROP_CFG_DROP_UNTAGGED_ENA |
		      ANA_PORT_DROP_CFG_DROP_PRIO_S_TAGGED_ENA |
		      ANA_PORT_DROP_CFG_DROP_PRIO_C_TAGGED_ENA;
	ocelot_rmw_gix(ocelot, val,
		       ANA_PORT_DROP_CFG_DROP_UNTAGGED_ENA |
		       ANA_PORT_DROP_CFG_DROP_PRIO_S_TAGGED_ENA |
		       ANA_PORT_DROP_CFG_DROP_PRIO_C_TAGGED_ENA,
		       ANA_PORT_DROP_CFG, port);

	if (ocelot_port->vlan_aware) {
		if (ocelot_port->vid)
			/* Tag all frames except when VID == DEFAULT_VLAN */
			val = REW_TAG_CFG_TAG_CFG(1);
		else
			/* Tag all frames */
			val = REW_TAG_CFG_TAG_CFG(3);
	} else {
		/* Port tagging disabled. */
		val = REW_TAG_CFG_TAG_CFG(0);
	}
	ocelot_rmw_gix(ocelot, val,
		       REW_TAG_CFG_TAG_CFG_M,
		       REW_TAG_CFG, port);

	return 0;
}

void ocelot_port_vlan_filtering(struct ocelot *ocelot, int port,
				bool vlan_aware)
{
	struct ocelot_port *ocelot_port = ocelot->ports[port];
	u32 val;

	ocelot_port->vlan_aware = vlan_aware;

	if (vlan_aware)
		val = ANA_PORT_VLAN_CFG_VLAN_AWARE_ENA |
		      ANA_PORT_VLAN_CFG_VLAN_POP_CNT(1);
	else
		val = 0;
	ocelot_rmw_gix(ocelot, val,
		       ANA_PORT_VLAN_CFG_VLAN_AWARE_ENA |
		       ANA_PORT_VLAN_CFG_VLAN_POP_CNT_M,
		       ANA_PORT_VLAN_CFG, port);

	ocelot_port_set_native_vlan(ocelot, port, ocelot_port->vid);
}
EXPORT_SYMBOL(ocelot_port_vlan_filtering);

/* Default vlan to clasify for untagged frames (may be zero) */
static void ocelot_port_set_pvid(struct ocelot *ocelot, int port, u16 pvid)
{
	struct ocelot_port *ocelot_port = ocelot->ports[port];

	ocelot_rmw_gix(ocelot,
		       ANA_PORT_VLAN_CFG_VLAN_VID(pvid),
		       ANA_PORT_VLAN_CFG_VLAN_VID_M,
		       ANA_PORT_VLAN_CFG, port);

	ocelot_port->pvid = pvid;
}

int ocelot_vlan_add(struct ocelot *ocelot, int port, u16 vid, bool pvid,
		    bool untagged)
{
	int ret;

	/* Make the port a member of the VLAN */
	ocelot->vlan_mask[vid] |= BIT(port);
	ret = ocelot_vlant_set_mask(ocelot, vid, ocelot->vlan_mask[vid]);
	if (ret)
		return ret;

	/* Default ingress vlan classification */
	if (pvid)
		ocelot_port_set_pvid(ocelot, port, vid);

	/* Untagged egress vlan clasification */
	if (untagged) {
		ret = ocelot_port_set_native_vlan(ocelot, port, vid);
		if (ret)
			return ret;
	}

	return 0;
}
EXPORT_SYMBOL(ocelot_vlan_add);

static int ocelot_vlan_vid_add(struct net_device *dev, u16 vid, bool pvid,
			       bool untagged)
{
	struct ocelot_port_private *priv = netdev_priv(dev);
	struct ocelot_port *ocelot_port = &priv->port;
	struct ocelot *ocelot = ocelot_port->ocelot;
	int port = priv->chip_port;
	int ret;

	ret = ocelot_vlan_add(ocelot, port, vid, pvid, untagged);
	if (ret)
		return ret;

	/* Add the port MAC address to with the right VLAN information */
	ocelot_mact_learn(ocelot, PGID_CPU, dev->dev_addr, vid,
			  ENTRYTYPE_LOCKED);

	return 0;
}

int ocelot_vlan_del(struct ocelot *ocelot, int port, u16 vid)
{
	struct ocelot_port *ocelot_port = ocelot->ports[port];
	int ret;

	/* Stop the port from being a member of the vlan */
	ocelot->vlan_mask[vid] &= ~BIT(port);
	ret = ocelot_vlant_set_mask(ocelot, vid, ocelot->vlan_mask[vid]);
	if (ret)
		return ret;

	/* Ingress */
	if (ocelot_port->pvid == vid)
		ocelot_port_set_pvid(ocelot, port, 0);

	/* Egress */
	if (ocelot_port->vid == vid)
		ocelot_port_set_native_vlan(ocelot, port, 0);

	return 0;
}
EXPORT_SYMBOL(ocelot_vlan_del);

static int ocelot_vlan_vid_del(struct net_device *dev, u16 vid)
{
	struct ocelot_port_private *priv = netdev_priv(dev);
	struct ocelot *ocelot = priv->port.ocelot;
	int port = priv->chip_port;
	int ret;

	/* 8021q removes VID 0 on module unload for all interfaces
	 * with VLAN filtering feature. We need to keep it to receive
	 * untagged traffic.
	 */
	if (vid == 0)
		return 0;

	ret = ocelot_vlan_del(ocelot, port, vid);
	if (ret)
		return ret;

	/* Del the port MAC address to with the right VLAN information */
	ocelot_mact_forget(ocelot, dev->dev_addr, vid);

	return 0;
}

static void ocelot_vlan_init(struct ocelot *ocelot)
{
	u16 port, vid;

	/* Clear VLAN table, by default all ports are members of all VLANs */
	ocelot_write(ocelot, ANA_TABLES_VLANACCESS_CMD_INIT,
		     ANA_TABLES_VLANACCESS);
	ocelot_vlant_wait_for_completion(ocelot);

	/* Configure the port VLAN memberships */
	for (vid = 1; vid < VLAN_N_VID; vid++) {
		ocelot->vlan_mask[vid] = 0;
		ocelot_vlant_set_mask(ocelot, vid, ocelot->vlan_mask[vid]);
	}

	/* Because VLAN filtering is enabled, we need VID 0 to get untagged
	 * traffic.  It is added automatically if 8021q module is loaded, but
	 * we can't rely on it since module may be not loaded.
	 */
	ocelot->vlan_mask[0] = GENMASK(ocelot->num_phys_ports - 1, 0);
	ocelot_vlant_set_mask(ocelot, 0, ocelot->vlan_mask[0]);

	/* Set vlan ingress filter mask to all ports but the CPU port by
	 * default.
	 */
	ocelot_write(ocelot, GENMASK(ocelot->num_phys_ports - 1, 0),
		     ANA_VLANMASK);

	for (port = 0; port < ocelot->num_phys_ports; port++) {
		ocelot_write_gix(ocelot, 0, REW_PORT_VLAN_CFG, port);
		ocelot_write_gix(ocelot, 0, REW_TAG_CFG, port);
	}
}

/* Watermark encode
 * Bit 8:   Unit; 0:1, 1:16
 * Bit 7-0: Value to be multiplied with unit
 */
static u16 ocelot_wm_enc(u16 value)
{
	if (value >= BIT(8))
		return BIT(8) | (value / 16);

	return value;
}

void ocelot_adjust_link(struct ocelot *ocelot, int port,
			struct phy_device *phydev)
{
	struct ocelot_port *ocelot_port = ocelot->ports[port];
	int speed, mode = 0;

	switch (phydev->speed) {
	case SPEED_10:
		speed = OCELOT_SPEED_10;
		break;
	case SPEED_100:
		speed = OCELOT_SPEED_100;
		break;
	case SPEED_1000:
		speed = OCELOT_SPEED_1000;
		mode = DEV_MAC_MODE_CFG_GIGA_MODE_ENA;
		break;
	case SPEED_2500:
		speed = OCELOT_SPEED_2500;
		mode = DEV_MAC_MODE_CFG_GIGA_MODE_ENA;
		break;
	default:
		dev_err(ocelot->dev, "Unsupported PHY speed on port %d: %d\n",
			port, phydev->speed);
		return;
	}

	phy_print_status(phydev);

	if (!phydev->link)
		return;

	/* Only full duplex supported for now */
	ocelot_port_writel(ocelot_port, DEV_MAC_MODE_CFG_FDX_ENA |
			   mode, DEV_MAC_MODE_CFG);

	/* Disable HDX fast control */
	ocelot_port_writel(ocelot_port, DEV_PORT_MISC_HDX_FAST_DIS,
			   DEV_PORT_MISC);

	/* SGMII only for now */
	ocelot_port_writel(ocelot_port, PCS1G_MODE_CFG_SGMII_MODE_ENA,
			   PCS1G_MODE_CFG);
	ocelot_port_writel(ocelot_port, PCS1G_SD_CFG_SD_SEL, PCS1G_SD_CFG);

	/* Enable PCS */
	ocelot_port_writel(ocelot_port, PCS1G_CFG_PCS_ENA, PCS1G_CFG);

	/* No aneg on SGMII */
	ocelot_port_writel(ocelot_port, 0, PCS1G_ANEG_CFG);

	/* No loopback */
	ocelot_port_writel(ocelot_port, 0, PCS1G_LB_CFG);

	/* Enable MAC module */
	ocelot_port_writel(ocelot_port, DEV_MAC_ENA_CFG_RX_ENA |
			   DEV_MAC_ENA_CFG_TX_ENA, DEV_MAC_ENA_CFG);

	/* Take MAC, Port, Phy (intern) and PCS (SGMII/Serdes) clock out of
	 * reset */
	ocelot_port_writel(ocelot_port, DEV_CLOCK_CFG_LINK_SPEED(speed),
			   DEV_CLOCK_CFG);

	/* No PFC */
	ocelot_write_gix(ocelot, ANA_PFC_PFC_CFG_FC_LINK_SPEED(speed),
			 ANA_PFC_PFC_CFG, port);

	/* Core: Enable port for frame transfer */
	ocelot_write_rix(ocelot, QSYS_SWITCH_PORT_MODE_INGRESS_DROP_MODE |
			 QSYS_SWITCH_PORT_MODE_SCH_NEXT_CFG(1) |
			 QSYS_SWITCH_PORT_MODE_PORT_ENA,
			 QSYS_SWITCH_PORT_MODE, port);

	/* Flow control */
	ocelot_write_rix(ocelot, SYS_MAC_FC_CFG_PAUSE_VAL_CFG(0xffff) |
			 SYS_MAC_FC_CFG_RX_FC_ENA | SYS_MAC_FC_CFG_TX_FC_ENA |
			 SYS_MAC_FC_CFG_ZERO_PAUSE_ENA |
			 SYS_MAC_FC_CFG_FC_LATENCY_CFG(0x7) |
			 SYS_MAC_FC_CFG_FC_LINK_SPEED(speed),
			 SYS_MAC_FC_CFG, port);
	ocelot_write_rix(ocelot, 0, ANA_POL_FLOWC, port);
}
EXPORT_SYMBOL(ocelot_adjust_link);

static void ocelot_port_adjust_link(struct net_device *dev)
{
	struct ocelot_port_private *priv = netdev_priv(dev);
	struct ocelot *ocelot = priv->port.ocelot;
	int port = priv->chip_port;

	ocelot_adjust_link(ocelot, port, dev->phydev);
}

void ocelot_port_enable(struct ocelot *ocelot, int port,
			struct phy_device *phy)
{
	/* Enable receiving frames on the port, and activate auto-learning of
	 * MAC addresses.
	 */
	ocelot_write_gix(ocelot, ANA_PORT_PORT_CFG_LEARNAUTO |
			 ANA_PORT_PORT_CFG_RECV_ENA |
			 ANA_PORT_PORT_CFG_PORTID_VAL(port),
			 ANA_PORT_PORT_CFG, port);
}
EXPORT_SYMBOL(ocelot_port_enable);

static int ocelot_port_open(struct net_device *dev)
{
	struct ocelot_port_private *priv = netdev_priv(dev);
	struct ocelot_port *ocelot_port = &priv->port;
	struct ocelot *ocelot = ocelot_port->ocelot;
	int port = priv->chip_port;
	int err;

	if (priv->serdes) {
		err = phy_set_mode_ext(priv->serdes, PHY_MODE_ETHERNET,
				       ocelot_port->phy_mode);
		if (err) {
			netdev_err(dev, "Could not set mode of SerDes\n");
			return err;
		}
	}

	err = phy_connect_direct(dev, priv->phy, &ocelot_port_adjust_link,
				 ocelot_port->phy_mode);
	if (err) {
		netdev_err(dev, "Could not attach to PHY\n");
		return err;
	}

	dev->phydev = priv->phy;

	phy_attached_info(priv->phy);
	phy_start(priv->phy);

	ocelot_port_enable(ocelot, port, priv->phy);

	return 0;
}

void ocelot_port_disable(struct ocelot *ocelot, int port)
{
	struct ocelot_port *ocelot_port = ocelot->ports[port];

	ocelot_port_writel(ocelot_port, 0, DEV_MAC_ENA_CFG);
	ocelot_rmw_rix(ocelot, 0, QSYS_SWITCH_PORT_MODE_PORT_ENA,
		       QSYS_SWITCH_PORT_MODE, port);
}
EXPORT_SYMBOL(ocelot_port_disable);

static int ocelot_port_stop(struct net_device *dev)
{
	struct ocelot_port_private *priv = netdev_priv(dev);
	struct ocelot *ocelot = priv->port.ocelot;
	int port = priv->chip_port;

	phy_disconnect(priv->phy);

	dev->phydev = NULL;

	ocelot_port_disable(ocelot, port);

	return 0;
}

/* Generate the IFH for frame injection
 *
 * The IFH is a 128bit-value
 * bit 127: bypass the analyzer processing
 * bit 56-67: destination mask
 * bit 28-29: pop_cnt: 3 disables all rewriting of the frame
 * bit 20-27: cpu extraction queue mask
 * bit 16: tag type 0: C-tag, 1: S-tag
 * bit 0-11: VID
 */
static int ocelot_gen_ifh(u32 *ifh, struct frame_info *info)
{
	ifh[0] = IFH_INJ_BYPASS | ((0x1ff & info->rew_op) << 21);
	ifh[1] = (0xf00 & info->port) >> 8;
	ifh[2] = (0xff & info->port) << 24;
	ifh[3] = (info->tag_type << 16) | info->vid;

	return 0;
}

int ocelot_port_add_txtstamp_skb(struct ocelot_port *ocelot_port,
				 struct sk_buff *skb)
{
	struct skb_shared_info *shinfo = skb_shinfo(skb);
	struct ocelot *ocelot = ocelot_port->ocelot;

	if (ocelot->ptp && shinfo->tx_flags & SKBTX_HW_TSTAMP &&
	    ocelot_port->ptp_cmd == IFH_REW_OP_TWO_STEP_PTP) {
		shinfo->tx_flags |= SKBTX_IN_PROGRESS;
		/* Store timestamp ID in cb[0] of sk_buff */
		skb->cb[0] = ocelot_port->ts_id % 4;
		skb_queue_tail(&ocelot_port->tx_skbs, skb);
		return 0;
	}
	return -ENODATA;
}
EXPORT_SYMBOL(ocelot_port_add_txtstamp_skb);

static int ocelot_port_xmit(struct sk_buff *skb, struct net_device *dev)
{
	struct ocelot_port_private *priv = netdev_priv(dev);
	struct skb_shared_info *shinfo = skb_shinfo(skb);
	struct ocelot_port *ocelot_port = &priv->port;
	struct ocelot *ocelot = ocelot_port->ocelot;
	u32 val, ifh[OCELOT_TAG_LEN / 4];
	struct frame_info info = {};
	u8 grp = 0; /* Send everything on CPU group 0 */
	unsigned int i, count, last;
	int port = priv->chip_port;

	val = ocelot_read(ocelot, QS_INJ_STATUS);
	if (!(val & QS_INJ_STATUS_FIFO_RDY(BIT(grp))) ||
	    (val & QS_INJ_STATUS_WMARK_REACHED(BIT(grp))))
		return NETDEV_TX_BUSY;

	ocelot_write_rix(ocelot, QS_INJ_CTRL_GAP_SIZE(1) |
			 QS_INJ_CTRL_SOF, QS_INJ_CTRL, grp);

	info.port = BIT(port);
	info.tag_type = IFH_TAG_TYPE_C;
	info.vid = skb_vlan_tag_get(skb);

	/* Check if timestamping is needed */
	if (ocelot->ptp && shinfo->tx_flags & SKBTX_HW_TSTAMP) {
		info.rew_op = ocelot_port->ptp_cmd;
		if (ocelot_port->ptp_cmd == IFH_REW_OP_TWO_STEP_PTP)
			info.rew_op |= (ocelot_port->ts_id  % 4) << 3;
	}

	ocelot_gen_ifh(ifh, &info);

	for (i = 0; i < OCELOT_TAG_LEN / 4; i++)
		ocelot_write_rix(ocelot, (__force u32)cpu_to_be32(ifh[i]),
				 QS_INJ_WR, grp);

	count = (skb->len + 3) / 4;
	last = skb->len % 4;
	for (i = 0; i < count; i++) {
		ocelot_write_rix(ocelot, ((u32 *)skb->data)[i], QS_INJ_WR, grp);
	}

	/* Add padding */
	while (i < (OCELOT_BUFFER_CELL_SZ / 4)) {
		ocelot_write_rix(ocelot, 0, QS_INJ_WR, grp);
		i++;
	}

	/* Indicate EOF and valid bytes in last word */
	ocelot_write_rix(ocelot, QS_INJ_CTRL_GAP_SIZE(1) |
			 QS_INJ_CTRL_VLD_BYTES(skb->len < OCELOT_BUFFER_CELL_SZ ? 0 : last) |
			 QS_INJ_CTRL_EOF,
			 QS_INJ_CTRL, grp);

	/* Add dummy CRC */
	ocelot_write_rix(ocelot, 0, QS_INJ_WR, grp);
	skb_tx_timestamp(skb);

	dev->stats.tx_packets++;
	dev->stats.tx_bytes += skb->len;

	if (!ocelot_port_add_txtstamp_skb(ocelot_port, skb)) {
		ocelot_port->ts_id++;
		return NETDEV_TX_OK;
	}

	dev_kfree_skb_any(skb);
	return NETDEV_TX_OK;
}

static void ocelot_get_hwtimestamp(struct ocelot *ocelot,
				   struct timespec64 *ts)
{
	unsigned long flags;
	u32 val;

	spin_lock_irqsave(&ocelot->ptp_clock_lock, flags);

	/* Read current PTP time to get seconds */
	val = ocelot_read_rix(ocelot, PTP_PIN_CFG, TOD_ACC_PIN);

	val &= ~(PTP_PIN_CFG_SYNC | PTP_PIN_CFG_ACTION_MASK | PTP_PIN_CFG_DOM);
	val |= PTP_PIN_CFG_ACTION(PTP_PIN_ACTION_SAVE);
	ocelot_write_rix(ocelot, val, PTP_PIN_CFG, TOD_ACC_PIN);
	ts->tv_sec = ocelot_read_rix(ocelot, PTP_PIN_TOD_SEC_LSB, TOD_ACC_PIN);

	/* Read packet HW timestamp from FIFO */
	val = ocelot_read(ocelot, SYS_PTP_TXSTAMP);
	ts->tv_nsec = SYS_PTP_TXSTAMP_PTP_TXSTAMP(val);

	/* Sec has incremented since the ts was registered */
	if ((ts->tv_sec & 0x1) != !!(val & SYS_PTP_TXSTAMP_PTP_TXSTAMP_SEC))
		ts->tv_sec--;

	spin_unlock_irqrestore(&ocelot->ptp_clock_lock, flags);
}

void ocelot_get_txtstamp(struct ocelot *ocelot)
{
	int budget = OCELOT_PTP_QUEUE_SZ;

	while (budget--) {
		struct sk_buff *skb, *skb_tmp, *skb_match = NULL;
		struct skb_shared_hwtstamps shhwtstamps;
		struct ocelot_port *port;
		struct timespec64 ts;
		unsigned long flags;
		u32 val, id, txport;

		val = ocelot_read(ocelot, SYS_PTP_STATUS);

		/* Check if a timestamp can be retrieved */
		if (!(val & SYS_PTP_STATUS_PTP_MESS_VLD))
			break;

		WARN_ON(val & SYS_PTP_STATUS_PTP_OVFL);

		/* Retrieve the ts ID and Tx port */
		id = SYS_PTP_STATUS_PTP_MESS_ID_X(val);
		txport = SYS_PTP_STATUS_PTP_MESS_TXPORT_X(val);

		/* Retrieve its associated skb */
		port = ocelot->ports[txport];

		spin_lock_irqsave(&port->tx_skbs.lock, flags);

		skb_queue_walk_safe(&port->tx_skbs, skb, skb_tmp) {
			if (skb->cb[0] != id)
				continue;
			__skb_unlink(skb, &port->tx_skbs);
			skb_match = skb;
			break;
		}

		spin_unlock_irqrestore(&port->tx_skbs.lock, flags);

		/* Next ts */
		ocelot_write(ocelot, SYS_PTP_NXT_PTP_NXT, SYS_PTP_NXT);

		if (unlikely(!skb_match))
			continue;

		/* Get the h/w timestamp */
		ocelot_get_hwtimestamp(ocelot, &ts);

		/* Set the timestamp into the skb */
		memset(&shhwtstamps, 0, sizeof(shhwtstamps));
		shhwtstamps.hwtstamp = ktime_set(ts.tv_sec, ts.tv_nsec);
		skb_tstamp_tx(skb_match, &shhwtstamps);

		dev_kfree_skb_any(skb_match);
	}
}
EXPORT_SYMBOL(ocelot_get_txtstamp);

static int ocelot_mc_unsync(struct net_device *dev, const unsigned char *addr)
{
	struct ocelot_port_private *priv = netdev_priv(dev);
	struct ocelot_port *ocelot_port = &priv->port;
	struct ocelot *ocelot = ocelot_port->ocelot;

	return ocelot_mact_forget(ocelot, addr, ocelot_port->pvid);
}

static int ocelot_mc_sync(struct net_device *dev, const unsigned char *addr)
{
	struct ocelot_port_private *priv = netdev_priv(dev);
	struct ocelot_port *ocelot_port = &priv->port;
	struct ocelot *ocelot = ocelot_port->ocelot;

	return ocelot_mact_learn(ocelot, PGID_CPU, addr, ocelot_port->pvid,
				 ENTRYTYPE_LOCKED);
}

static void ocelot_set_rx_mode(struct net_device *dev)
{
	struct ocelot_port_private *priv = netdev_priv(dev);
	struct ocelot *ocelot = priv->port.ocelot;
	u32 val;
	int i;

	/* This doesn't handle promiscuous mode because the bridge core is
	 * setting IFF_PROMISC on all slave interfaces and all frames would be
	 * forwarded to the CPU port.
	 */
	val = GENMASK(ocelot->num_phys_ports - 1, 0);
	for (i = ocelot->num_phys_ports + 1; i < PGID_CPU; i++)
		ocelot_write_rix(ocelot, val, ANA_PGID_PGID, i);

	__dev_mc_sync(dev, ocelot_mc_sync, ocelot_mc_unsync);
}

static int ocelot_port_get_phys_port_name(struct net_device *dev,
					  char *buf, size_t len)
{
	struct ocelot_port_private *priv = netdev_priv(dev);
	int port = priv->chip_port;
	int ret;

	ret = snprintf(buf, len, "p%d", port);
	if (ret >= len)
		return -EINVAL;

	return 0;
}

static int ocelot_port_set_mac_address(struct net_device *dev, void *p)
{
	struct ocelot_port_private *priv = netdev_priv(dev);
	struct ocelot_port *ocelot_port = &priv->port;
	struct ocelot *ocelot = ocelot_port->ocelot;
	const struct sockaddr *addr = p;

	/* Learn the new net device MAC address in the mac table. */
	ocelot_mact_learn(ocelot, PGID_CPU, addr->sa_data, ocelot_port->pvid,
			  ENTRYTYPE_LOCKED);
	/* Then forget the previous one. */
	ocelot_mact_forget(ocelot, dev->dev_addr, ocelot_port->pvid);

	ether_addr_copy(dev->dev_addr, addr->sa_data);
	return 0;
}

static void ocelot_get_stats64(struct net_device *dev,
			       struct rtnl_link_stats64 *stats)
{
	struct ocelot_port_private *priv = netdev_priv(dev);
	struct ocelot *ocelot = priv->port.ocelot;
	int port = priv->chip_port;

	/* Configure the port to read the stats from */
	ocelot_write(ocelot, SYS_STAT_CFG_STAT_VIEW(port),
		     SYS_STAT_CFG);

	/* Get Rx stats */
	stats->rx_bytes = ocelot_read(ocelot, SYS_COUNT_RX_OCTETS);
	stats->rx_packets = ocelot_read(ocelot, SYS_COUNT_RX_SHORTS) +
			    ocelot_read(ocelot, SYS_COUNT_RX_FRAGMENTS) +
			    ocelot_read(ocelot, SYS_COUNT_RX_JABBERS) +
			    ocelot_read(ocelot, SYS_COUNT_RX_LONGS) +
			    ocelot_read(ocelot, SYS_COUNT_RX_64) +
			    ocelot_read(ocelot, SYS_COUNT_RX_65_127) +
			    ocelot_read(ocelot, SYS_COUNT_RX_128_255) +
			    ocelot_read(ocelot, SYS_COUNT_RX_256_1023) +
			    ocelot_read(ocelot, SYS_COUNT_RX_1024_1526) +
			    ocelot_read(ocelot, SYS_COUNT_RX_1527_MAX);
	stats->multicast = ocelot_read(ocelot, SYS_COUNT_RX_MULTICAST);
	stats->rx_dropped = dev->stats.rx_dropped;

	/* Get Tx stats */
	stats->tx_bytes = ocelot_read(ocelot, SYS_COUNT_TX_OCTETS);
	stats->tx_packets = ocelot_read(ocelot, SYS_COUNT_TX_64) +
			    ocelot_read(ocelot, SYS_COUNT_TX_65_127) +
			    ocelot_read(ocelot, SYS_COUNT_TX_128_511) +
			    ocelot_read(ocelot, SYS_COUNT_TX_512_1023) +
			    ocelot_read(ocelot, SYS_COUNT_TX_1024_1526) +
			    ocelot_read(ocelot, SYS_COUNT_TX_1527_MAX);
	stats->tx_dropped = ocelot_read(ocelot, SYS_COUNT_TX_DROPS) +
			    ocelot_read(ocelot, SYS_COUNT_TX_AGING);
	stats->collisions = ocelot_read(ocelot, SYS_COUNT_TX_COLLISION);
}

int ocelot_fdb_add(struct ocelot *ocelot, int port,
		   const unsigned char *addr, u16 vid)
{
	struct ocelot_port *ocelot_port = ocelot->ports[port];

	if (!vid) {
		if (!ocelot_port->vlan_aware)
			/* If the bridge is not VLAN aware and no VID was
			 * provided, set it to pvid to ensure the MAC entry
			 * matches incoming untagged packets
			 */
			vid = ocelot_port->pvid;
		else
			/* If the bridge is VLAN aware a VID must be provided as
			 * otherwise the learnt entry wouldn't match any frame.
			 */
			return -EINVAL;
	}

	return ocelot_mact_learn(ocelot, port, addr, vid, ENTRYTYPE_LOCKED);
}
EXPORT_SYMBOL(ocelot_fdb_add);

static int ocelot_port_fdb_add(struct ndmsg *ndm, struct nlattr *tb[],
			       struct net_device *dev,
			       const unsigned char *addr,
			       u16 vid, u16 flags,
			       struct netlink_ext_ack *extack)
{
	struct ocelot_port_private *priv = netdev_priv(dev);
	struct ocelot *ocelot = priv->port.ocelot;
	int port = priv->chip_port;

	return ocelot_fdb_add(ocelot, port, addr, vid);
}

int ocelot_fdb_del(struct ocelot *ocelot, int port,
		   const unsigned char *addr, u16 vid)
{
	return ocelot_mact_forget(ocelot, addr, vid);
}
EXPORT_SYMBOL(ocelot_fdb_del);

static int ocelot_port_fdb_del(struct ndmsg *ndm, struct nlattr *tb[],
			       struct net_device *dev,
			       const unsigned char *addr, u16 vid)
{
	struct ocelot_port_private *priv = netdev_priv(dev);
	struct ocelot *ocelot = priv->port.ocelot;
	int port = priv->chip_port;

	return ocelot_fdb_del(ocelot, port, addr, vid);
}

struct ocelot_dump_ctx {
	struct net_device *dev;
	struct sk_buff *skb;
	struct netlink_callback *cb;
	int idx;
};

static int ocelot_port_fdb_do_dump(const unsigned char *addr, u16 vid,
				   bool is_static, void *data)
{
	struct ocelot_dump_ctx *dump = data;
	u32 portid = NETLINK_CB(dump->cb->skb).portid;
	u32 seq = dump->cb->nlh->nlmsg_seq;
	struct nlmsghdr *nlh;
	struct ndmsg *ndm;

	if (dump->idx < dump->cb->args[2])
		goto skip;

	nlh = nlmsg_put(dump->skb, portid, seq, RTM_NEWNEIGH,
			sizeof(*ndm), NLM_F_MULTI);
	if (!nlh)
		return -EMSGSIZE;

	ndm = nlmsg_data(nlh);
	ndm->ndm_family  = AF_BRIDGE;
	ndm->ndm_pad1    = 0;
	ndm->ndm_pad2    = 0;
	ndm->ndm_flags   = NTF_SELF;
	ndm->ndm_type    = 0;
	ndm->ndm_ifindex = dump->dev->ifindex;
	ndm->ndm_state   = is_static ? NUD_NOARP : NUD_REACHABLE;

	if (nla_put(dump->skb, NDA_LLADDR, ETH_ALEN, addr))
		goto nla_put_failure;

	if (vid && nla_put_u16(dump->skb, NDA_VLAN, vid))
		goto nla_put_failure;

	nlmsg_end(dump->skb, nlh);

skip:
	dump->idx++;
	return 0;

nla_put_failure:
	nlmsg_cancel(dump->skb, nlh);
	return -EMSGSIZE;
}

static int ocelot_mact_read(struct ocelot *ocelot, int port, int row, int col,
			    struct ocelot_mact_entry *entry)
{
	u32 val, dst, macl, mach;
	char mac[ETH_ALEN];

	/* Set row and column to read from */
	ocelot_field_write(ocelot, ANA_TABLES_MACTINDX_M_INDEX, row);
	ocelot_field_write(ocelot, ANA_TABLES_MACTINDX_BUCKET, col);

	/* Issue a read command */
	ocelot_write(ocelot,
		     ANA_TABLES_MACACCESS_MAC_TABLE_CMD(MACACCESS_CMD_READ),
		     ANA_TABLES_MACACCESS);

	if (ocelot_mact_wait_for_completion(ocelot))
		return -ETIMEDOUT;

	/* Read the entry flags */
	val = ocelot_read(ocelot, ANA_TABLES_MACACCESS);
	if (!(val & ANA_TABLES_MACACCESS_VALID))
		return -EINVAL;

	/* If the entry read has another port configured as its destination,
	 * do not report it.
	 */
	dst = (val & ANA_TABLES_MACACCESS_DEST_IDX_M) >> 3;
	if (dst != port)
		return -EINVAL;

	/* Get the entry's MAC address and VLAN id */
	macl = ocelot_read(ocelot, ANA_TABLES_MACLDATA);
	mach = ocelot_read(ocelot, ANA_TABLES_MACHDATA);

	mac[0] = (mach >> 8)  & 0xff;
	mac[1] = (mach >> 0)  & 0xff;
	mac[2] = (macl >> 24) & 0xff;
	mac[3] = (macl >> 16) & 0xff;
	mac[4] = (macl >> 8)  & 0xff;
	mac[5] = (macl >> 0)  & 0xff;

	entry->vid = (mach >> 16) & 0xfff;
	ether_addr_copy(entry->mac, mac);

	return 0;
}

int ocelot_fdb_dump(struct ocelot *ocelot, int port,
		    dsa_fdb_dump_cb_t *cb, void *data)
{
	int i, j;

	/* Loop through all the mac tables entries. */
	for (i = 0; i < ocelot->num_mact_rows; i++) {
		for (j = 0; j < 4; j++) {
			struct ocelot_mact_entry entry;
			bool is_static;
			int ret;

			ret = ocelot_mact_read(ocelot, port, i, j, &entry);
			/* If the entry is invalid (wrong port, invalid...),
			 * skip it.
			 */
			if (ret == -EINVAL)
				continue;
			else if (ret)
				return ret;

			is_static = (entry.type == ENTRYTYPE_LOCKED);

			ret = cb(entry.mac, entry.vid, is_static, data);
			if (ret)
				return ret;
		}
	}

	return 0;
}
EXPORT_SYMBOL(ocelot_fdb_dump);

static int ocelot_port_fdb_dump(struct sk_buff *skb,
				struct netlink_callback *cb,
				struct net_device *dev,
				struct net_device *filter_dev, int *idx)
{
	struct ocelot_port_private *priv = netdev_priv(dev);
	struct ocelot *ocelot = priv->port.ocelot;
	struct ocelot_dump_ctx dump = {
		.dev = dev,
		.skb = skb,
		.cb = cb,
		.idx = *idx,
	};
	int port = priv->chip_port;
	int ret;

	ret = ocelot_fdb_dump(ocelot, port, ocelot_port_fdb_do_dump, &dump);

	*idx = dump.idx;

	return ret;
}

static int ocelot_vlan_rx_add_vid(struct net_device *dev, __be16 proto,
				  u16 vid)
{
	return ocelot_vlan_vid_add(dev, vid, false, false);
}

static int ocelot_vlan_rx_kill_vid(struct net_device *dev, __be16 proto,
				   u16 vid)
{
	return ocelot_vlan_vid_del(dev, vid);
}

static int ocelot_set_features(struct net_device *dev,
			       netdev_features_t features)
{
	netdev_features_t changed = dev->features ^ features;
	struct ocelot_port_private *priv = netdev_priv(dev);
	struct ocelot *ocelot = priv->port.ocelot;
	int port = priv->chip_port;

	if ((dev->features & NETIF_F_HW_TC) > (features & NETIF_F_HW_TC) &&
	    priv->tc.offload_cnt) {
		netdev_err(dev,
			   "Cannot disable HW TC offload while offloads active\n");
		return -EBUSY;
	}

	if (changed & NETIF_F_HW_VLAN_CTAG_FILTER)
		ocelot_vlan_mode(ocelot, port, features);

	return 0;
}

static int ocelot_get_port_parent_id(struct net_device *dev,
				     struct netdev_phys_item_id *ppid)
{
	struct ocelot_port_private *priv = netdev_priv(dev);
	struct ocelot *ocelot = priv->port.ocelot;

	ppid->id_len = sizeof(ocelot->base_mac);
	memcpy(&ppid->id, &ocelot->base_mac, ppid->id_len);

	return 0;
}

int ocelot_hwstamp_get(struct ocelot *ocelot, int port, struct ifreq *ifr)
{
	return copy_to_user(ifr->ifr_data, &ocelot->hwtstamp_config,
			    sizeof(ocelot->hwtstamp_config)) ? -EFAULT : 0;
}
EXPORT_SYMBOL(ocelot_hwstamp_get);

int ocelot_hwstamp_set(struct ocelot *ocelot, int port, struct ifreq *ifr)
{
	struct ocelot_port *ocelot_port = ocelot->ports[port];
	struct hwtstamp_config cfg;

	if (copy_from_user(&cfg, ifr->ifr_data, sizeof(cfg)))
		return -EFAULT;

	/* reserved for future extensions */
	if (cfg.flags)
		return -EINVAL;

	/* Tx type sanity check */
	switch (cfg.tx_type) {
	case HWTSTAMP_TX_ON:
		ocelot_port->ptp_cmd = IFH_REW_OP_TWO_STEP_PTP;
		break;
	case HWTSTAMP_TX_ONESTEP_SYNC:
		/* IFH_REW_OP_ONE_STEP_PTP updates the correctional field, we
		 * need to update the origin time.
		 */
		ocelot_port->ptp_cmd = IFH_REW_OP_ORIGIN_PTP;
		break;
	case HWTSTAMP_TX_OFF:
		ocelot_port->ptp_cmd = 0;
		break;
	default:
		return -ERANGE;
	}

	mutex_lock(&ocelot->ptp_lock);

	switch (cfg.rx_filter) {
	case HWTSTAMP_FILTER_NONE:
		break;
	case HWTSTAMP_FILTER_ALL:
	case HWTSTAMP_FILTER_SOME:
	case HWTSTAMP_FILTER_PTP_V1_L4_EVENT:
	case HWTSTAMP_FILTER_PTP_V1_L4_SYNC:
	case HWTSTAMP_FILTER_PTP_V1_L4_DELAY_REQ:
	case HWTSTAMP_FILTER_NTP_ALL:
	case HWTSTAMP_FILTER_PTP_V2_L4_EVENT:
	case HWTSTAMP_FILTER_PTP_V2_L4_SYNC:
	case HWTSTAMP_FILTER_PTP_V2_L4_DELAY_REQ:
	case HWTSTAMP_FILTER_PTP_V2_L2_EVENT:
	case HWTSTAMP_FILTER_PTP_V2_L2_SYNC:
	case HWTSTAMP_FILTER_PTP_V2_L2_DELAY_REQ:
	case HWTSTAMP_FILTER_PTP_V2_EVENT:
	case HWTSTAMP_FILTER_PTP_V2_SYNC:
	case HWTSTAMP_FILTER_PTP_V2_DELAY_REQ:
		cfg.rx_filter = HWTSTAMP_FILTER_PTP_V2_EVENT;
		break;
	default:
		mutex_unlock(&ocelot->ptp_lock);
		return -ERANGE;
	}

	/* Commit back the result & save it */
	memcpy(&ocelot->hwtstamp_config, &cfg, sizeof(cfg));
	mutex_unlock(&ocelot->ptp_lock);

	return copy_to_user(ifr->ifr_data, &cfg, sizeof(cfg)) ? -EFAULT : 0;
}
EXPORT_SYMBOL(ocelot_hwstamp_set);

static int ocelot_ioctl(struct net_device *dev, struct ifreq *ifr, int cmd)
{
	struct ocelot_port_private *priv = netdev_priv(dev);
	struct ocelot *ocelot = priv->port.ocelot;
	int port = priv->chip_port;

	/* The function is only used for PTP operations for now */
	if (!ocelot->ptp)
		return -EOPNOTSUPP;

	switch (cmd) {
	case SIOCSHWTSTAMP:
		return ocelot_hwstamp_set(ocelot, port, ifr);
	case SIOCGHWTSTAMP:
		return ocelot_hwstamp_get(ocelot, port, ifr);
	default:
		return -EOPNOTSUPP;
	}
}

static const struct net_device_ops ocelot_port_netdev_ops = {
	.ndo_open			= ocelot_port_open,
	.ndo_stop			= ocelot_port_stop,
	.ndo_start_xmit			= ocelot_port_xmit,
	.ndo_set_rx_mode		= ocelot_set_rx_mode,
	.ndo_get_phys_port_name		= ocelot_port_get_phys_port_name,
	.ndo_set_mac_address		= ocelot_port_set_mac_address,
	.ndo_get_stats64		= ocelot_get_stats64,
	.ndo_fdb_add			= ocelot_port_fdb_add,
	.ndo_fdb_del			= ocelot_port_fdb_del,
	.ndo_fdb_dump			= ocelot_port_fdb_dump,
	.ndo_vlan_rx_add_vid		= ocelot_vlan_rx_add_vid,
	.ndo_vlan_rx_kill_vid		= ocelot_vlan_rx_kill_vid,
	.ndo_set_features		= ocelot_set_features,
	.ndo_get_port_parent_id		= ocelot_get_port_parent_id,
	.ndo_setup_tc			= ocelot_setup_tc,
	.ndo_do_ioctl			= ocelot_ioctl,
};

void ocelot_get_strings(struct ocelot *ocelot, int port, u32 sset, u8 *data)
{
	int i;

	if (sset != ETH_SS_STATS)
		return;

	for (i = 0; i < ocelot->num_stats; i++)
		memcpy(data + i * ETH_GSTRING_LEN, ocelot->stats_layout[i].name,
		       ETH_GSTRING_LEN);
}
EXPORT_SYMBOL(ocelot_get_strings);

static void ocelot_port_get_strings(struct net_device *netdev, u32 sset,
				    u8 *data)
{
	struct ocelot_port_private *priv = netdev_priv(netdev);
	struct ocelot *ocelot = priv->port.ocelot;
	int port = priv->chip_port;

	ocelot_get_strings(ocelot, port, sset, data);
}

static void ocelot_update_stats(struct ocelot *ocelot)
{
	int i, j;

	mutex_lock(&ocelot->stats_lock);

	for (i = 0; i < ocelot->num_phys_ports; i++) {
		/* Configure the port to read the stats from */
		ocelot_write(ocelot, SYS_STAT_CFG_STAT_VIEW(i), SYS_STAT_CFG);

		for (j = 0; j < ocelot->num_stats; j++) {
			u32 val;
			unsigned int idx = i * ocelot->num_stats + j;

			val = ocelot_read_rix(ocelot, SYS_COUNT_RX_OCTETS,
					      ocelot->stats_layout[j].offset);

			if (val < (ocelot->stats[idx] & U32_MAX))
				ocelot->stats[idx] += (u64)1 << 32;

			ocelot->stats[idx] = (ocelot->stats[idx] &
					      ~(u64)U32_MAX) + val;
		}
	}

	mutex_unlock(&ocelot->stats_lock);
}

static void ocelot_check_stats_work(struct work_struct *work)
{
	struct delayed_work *del_work = to_delayed_work(work);
	struct ocelot *ocelot = container_of(del_work, struct ocelot,
					     stats_work);

	ocelot_update_stats(ocelot);

	queue_delayed_work(ocelot->stats_queue, &ocelot->stats_work,
			   OCELOT_STATS_CHECK_DELAY);
}

void ocelot_get_ethtool_stats(struct ocelot *ocelot, int port, u64 *data)
{
	int i;

	/* check and update now */
	ocelot_update_stats(ocelot);

	/* Copy all counters */
	for (i = 0; i < ocelot->num_stats; i++)
		*data++ = ocelot->stats[port * ocelot->num_stats + i];
}
EXPORT_SYMBOL(ocelot_get_ethtool_stats);

static void ocelot_port_get_ethtool_stats(struct net_device *dev,
					  struct ethtool_stats *stats,
					  u64 *data)
{
	struct ocelot_port_private *priv = netdev_priv(dev);
	struct ocelot *ocelot = priv->port.ocelot;
	int port = priv->chip_port;

	ocelot_get_ethtool_stats(ocelot, port, data);
}

int ocelot_get_sset_count(struct ocelot *ocelot, int port, int sset)
{
	if (sset != ETH_SS_STATS)
		return -EOPNOTSUPP;

	return ocelot->num_stats;
}
EXPORT_SYMBOL(ocelot_get_sset_count);

static int ocelot_port_get_sset_count(struct net_device *dev, int sset)
{
	struct ocelot_port_private *priv = netdev_priv(dev);
	struct ocelot *ocelot = priv->port.ocelot;
	int port = priv->chip_port;

	return ocelot_get_sset_count(ocelot, port, sset);
}

int ocelot_get_ts_info(struct ocelot *ocelot, int port,
		       struct ethtool_ts_info *info)
{
	info->phc_index = ocelot->ptp_clock ?
			  ptp_clock_index(ocelot->ptp_clock) : -1;
	info->so_timestamping |= SOF_TIMESTAMPING_TX_SOFTWARE |
				 SOF_TIMESTAMPING_RX_SOFTWARE |
				 SOF_TIMESTAMPING_SOFTWARE |
				 SOF_TIMESTAMPING_TX_HARDWARE |
				 SOF_TIMESTAMPING_RX_HARDWARE |
				 SOF_TIMESTAMPING_RAW_HARDWARE;
	info->tx_types = BIT(HWTSTAMP_TX_OFF) | BIT(HWTSTAMP_TX_ON) |
			 BIT(HWTSTAMP_TX_ONESTEP_SYNC);
	info->rx_filters = BIT(HWTSTAMP_FILTER_NONE) | BIT(HWTSTAMP_FILTER_ALL);

	return 0;
}
EXPORT_SYMBOL(ocelot_get_ts_info);

static int ocelot_port_get_ts_info(struct net_device *dev,
				   struct ethtool_ts_info *info)
{
	struct ocelot_port_private *priv = netdev_priv(dev);
	struct ocelot *ocelot = priv->port.ocelot;
	int port = priv->chip_port;

	if (!ocelot->ptp)
		return ethtool_op_get_ts_info(dev, info);

	return ocelot_get_ts_info(ocelot, port, info);
}

static const struct ethtool_ops ocelot_ethtool_ops = {
	.get_strings		= ocelot_port_get_strings,
	.get_ethtool_stats	= ocelot_port_get_ethtool_stats,
	.get_sset_count		= ocelot_port_get_sset_count,
	.get_link_ksettings	= phy_ethtool_get_link_ksettings,
	.set_link_ksettings	= phy_ethtool_set_link_ksettings,
	.get_ts_info		= ocelot_port_get_ts_info,
};

void ocelot_bridge_stp_state_set(struct ocelot *ocelot, int port, u8 state)
{
	u32 port_cfg;
	int p, i;

	if (!(BIT(port) & ocelot->bridge_mask))
		return;

	port_cfg = ocelot_read_gix(ocelot, ANA_PORT_PORT_CFG, port);

	switch (state) {
	case BR_STATE_FORWARDING:
		ocelot->bridge_fwd_mask |= BIT(port);
		/* Fallthrough */
	case BR_STATE_LEARNING:
		port_cfg |= ANA_PORT_PORT_CFG_LEARN_ENA;
		break;

	default:
		port_cfg &= ~ANA_PORT_PORT_CFG_LEARN_ENA;
		ocelot->bridge_fwd_mask &= ~BIT(port);
		break;
	}

	ocelot_write_gix(ocelot, port_cfg, ANA_PORT_PORT_CFG, port);

	/* Apply FWD mask. The loop is needed to add/remove the current port as
	 * a source for the other ports.
	 */
	for (p = 0; p < ocelot->num_phys_ports; p++) {
		if (ocelot->bridge_fwd_mask & BIT(p)) {
			unsigned long mask = ocelot->bridge_fwd_mask & ~BIT(p);

			for (i = 0; i < ocelot->num_phys_ports; i++) {
				unsigned long bond_mask = ocelot->lags[i];

				if (!bond_mask)
					continue;

				if (bond_mask & BIT(p)) {
					mask &= ~bond_mask;
					break;
				}
			}

			ocelot_write_rix(ocelot, mask,
					 ANA_PGID_PGID, PGID_SRC + p);
		} else {
			ocelot_write_rix(ocelot, 0,
					 ANA_PGID_PGID, PGID_SRC + p);
		}
	}
}
EXPORT_SYMBOL(ocelot_bridge_stp_state_set);

static void ocelot_port_attr_stp_state_set(struct ocelot *ocelot, int port,
					   struct switchdev_trans *trans,
					   u8 state)
{
	if (switchdev_trans_ph_prepare(trans))
		return;

	ocelot_bridge_stp_state_set(ocelot, port, state);
}

void ocelot_set_ageing_time(struct ocelot *ocelot, unsigned int msecs)
{
	unsigned int age_period = ANA_AUTOAGE_AGE_PERIOD(msecs / 2000);

	/* Setting AGE_PERIOD to zero effectively disables automatic aging,
	 * which is clearly not what our intention is. So avoid that.
	 */
	if (!age_period)
		age_period = 1;

	ocelot_rmw(ocelot, age_period, ANA_AUTOAGE_AGE_PERIOD_M, ANA_AUTOAGE);
}
EXPORT_SYMBOL(ocelot_set_ageing_time);

static void ocelot_port_attr_ageing_set(struct ocelot *ocelot, int port,
					unsigned long ageing_clock_t)
{
	unsigned long ageing_jiffies = clock_t_to_jiffies(ageing_clock_t);
	u32 ageing_time = jiffies_to_msecs(ageing_jiffies) / 1000;

	ocelot_set_ageing_time(ocelot, ageing_time);
}

static void ocelot_port_attr_mc_set(struct ocelot *ocelot, int port, bool mc)
{
	u32 cpu_fwd_mcast = ANA_PORT_CPU_FWD_CFG_CPU_IGMP_REDIR_ENA |
			    ANA_PORT_CPU_FWD_CFG_CPU_MLD_REDIR_ENA |
			    ANA_PORT_CPU_FWD_CFG_CPU_IPMC_CTRL_COPY_ENA;
	u32 val = 0;

	if (mc)
		val = cpu_fwd_mcast;

	ocelot_rmw_gix(ocelot, val, cpu_fwd_mcast,
		       ANA_PORT_CPU_FWD_CFG, port);
}

static int ocelot_port_attr_set(struct net_device *dev,
				const struct switchdev_attr *attr,
				struct switchdev_trans *trans)
{
	struct ocelot_port_private *priv = netdev_priv(dev);
	struct ocelot *ocelot = priv->port.ocelot;
	int port = priv->chip_port;
	int err = 0;

	switch (attr->id) {
	case SWITCHDEV_ATTR_ID_PORT_STP_STATE:
		ocelot_port_attr_stp_state_set(ocelot, port, trans,
					       attr->u.stp_state);
		break;
	case SWITCHDEV_ATTR_ID_BRIDGE_AGEING_TIME:
		ocelot_port_attr_ageing_set(ocelot, port, attr->u.ageing_time);
		break;
	case SWITCHDEV_ATTR_ID_BRIDGE_VLAN_FILTERING:
		ocelot_port_vlan_filtering(ocelot, port,
					   attr->u.vlan_filtering);
		break;
	case SWITCHDEV_ATTR_ID_BRIDGE_MC_DISABLED:
		ocelot_port_attr_mc_set(ocelot, port, !attr->u.mc_disabled);
		break;
	default:
		err = -EOPNOTSUPP;
		break;
	}

	return err;
}

static int ocelot_port_obj_add_vlan(struct net_device *dev,
				    const struct switchdev_obj_port_vlan *vlan,
				    struct switchdev_trans *trans)
{
	int ret;
	u16 vid;

	for (vid = vlan->vid_begin; vid <= vlan->vid_end; vid++) {
		ret = ocelot_vlan_vid_add(dev, vid,
					  vlan->flags & BRIDGE_VLAN_INFO_PVID,
					  vlan->flags & BRIDGE_VLAN_INFO_UNTAGGED);
		if (ret)
			return ret;
	}

	return 0;
}

static int ocelot_port_vlan_del_vlan(struct net_device *dev,
				     const struct switchdev_obj_port_vlan *vlan)
{
	int ret;
	u16 vid;

	for (vid = vlan->vid_begin; vid <= vlan->vid_end; vid++) {
		ret = ocelot_vlan_vid_del(dev, vid);

		if (ret)
			return ret;
	}

	return 0;
}

static struct ocelot_multicast *ocelot_multicast_get(struct ocelot *ocelot,
						     const unsigned char *addr,
						     u16 vid)
{
	struct ocelot_multicast *mc;

	list_for_each_entry(mc, &ocelot->multicast, list) {
		if (ether_addr_equal(mc->addr, addr) && mc->vid == vid)
			return mc;
	}

	return NULL;
}

static int ocelot_port_obj_add_mdb(struct net_device *dev,
				   const struct switchdev_obj_port_mdb *mdb,
				   struct switchdev_trans *trans)
{
	struct ocelot_port_private *priv = netdev_priv(dev);
	struct ocelot_port *ocelot_port = &priv->port;
	struct ocelot *ocelot = ocelot_port->ocelot;
	unsigned char addr[ETH_ALEN];
	struct ocelot_multicast *mc;
	int port = priv->chip_port;
	u16 vid = mdb->vid;
	bool new = false;

	if (!vid)
		vid = ocelot_port->pvid;

	mc = ocelot_multicast_get(ocelot, mdb->addr, vid);
	if (!mc) {
		mc = devm_kzalloc(ocelot->dev, sizeof(*mc), GFP_KERNEL);
		if (!mc)
			return -ENOMEM;

		memcpy(mc->addr, mdb->addr, ETH_ALEN);
		mc->vid = vid;

		list_add_tail(&mc->list, &ocelot->multicast);
		new = true;
	}

	memcpy(addr, mc->addr, ETH_ALEN);
	addr[0] = 0;

	if (!new) {
		addr[2] = mc->ports << 0;
		addr[1] = mc->ports << 8;
		ocelot_mact_forget(ocelot, addr, vid);
	}

	mc->ports |= BIT(port);
	addr[2] = mc->ports << 0;
	addr[1] = mc->ports << 8;

	return ocelot_mact_learn(ocelot, 0, addr, vid, ENTRYTYPE_MACv4);
}

static int ocelot_port_obj_del_mdb(struct net_device *dev,
				   const struct switchdev_obj_port_mdb *mdb)
{
	struct ocelot_port_private *priv = netdev_priv(dev);
	struct ocelot_port *ocelot_port = &priv->port;
	struct ocelot *ocelot = ocelot_port->ocelot;
	unsigned char addr[ETH_ALEN];
	struct ocelot_multicast *mc;
	int port = priv->chip_port;
	u16 vid = mdb->vid;

	if (!vid)
		vid = ocelot_port->pvid;

	mc = ocelot_multicast_get(ocelot, mdb->addr, vid);
	if (!mc)
		return -ENOENT;

	memcpy(addr, mc->addr, ETH_ALEN);
	addr[2] = mc->ports << 0;
	addr[1] = mc->ports << 8;
	addr[0] = 0;
	ocelot_mact_forget(ocelot, addr, vid);

	mc->ports &= ~BIT(port);
	if (!mc->ports) {
		list_del(&mc->list);
		devm_kfree(ocelot->dev, mc);
		return 0;
	}

	addr[2] = mc->ports << 0;
	addr[1] = mc->ports << 8;

	return ocelot_mact_learn(ocelot, 0, addr, vid, ENTRYTYPE_MACv4);
}

static int ocelot_port_obj_add(struct net_device *dev,
			       const struct switchdev_obj *obj,
			       struct switchdev_trans *trans,
			       struct netlink_ext_ack *extack)
{
	int ret = 0;

	switch (obj->id) {
	case SWITCHDEV_OBJ_ID_PORT_VLAN:
		ret = ocelot_port_obj_add_vlan(dev,
					       SWITCHDEV_OBJ_PORT_VLAN(obj),
					       trans);
		break;
	case SWITCHDEV_OBJ_ID_PORT_MDB:
		ret = ocelot_port_obj_add_mdb(dev, SWITCHDEV_OBJ_PORT_MDB(obj),
					      trans);
		break;
	default:
		return -EOPNOTSUPP;
	}

	return ret;
}

static int ocelot_port_obj_del(struct net_device *dev,
			       const struct switchdev_obj *obj)
{
	int ret = 0;

	switch (obj->id) {
	case SWITCHDEV_OBJ_ID_PORT_VLAN:
		ret = ocelot_port_vlan_del_vlan(dev,
						SWITCHDEV_OBJ_PORT_VLAN(obj));
		break;
	case SWITCHDEV_OBJ_ID_PORT_MDB:
		ret = ocelot_port_obj_del_mdb(dev, SWITCHDEV_OBJ_PORT_MDB(obj));
		break;
	default:
		return -EOPNOTSUPP;
	}

	return ret;
}

int ocelot_port_bridge_join(struct ocelot *ocelot, int port,
			    struct net_device *bridge)
{
	if (!ocelot->bridge_mask) {
		ocelot->hw_bridge_dev = bridge;
	} else {
		if (ocelot->hw_bridge_dev != bridge)
			/* This is adding the port to a second bridge, this is
			 * unsupported */
			return -ENODEV;
	}

	ocelot->bridge_mask |= BIT(port);

	return 0;
}
EXPORT_SYMBOL(ocelot_port_bridge_join);

int ocelot_port_bridge_leave(struct ocelot *ocelot, int port,
			     struct net_device *bridge)
{
	ocelot->bridge_mask &= ~BIT(port);

	if (!ocelot->bridge_mask)
		ocelot->hw_bridge_dev = NULL;

	ocelot_port_vlan_filtering(ocelot, port, 0);
	ocelot_port_set_pvid(ocelot, port, 0);
	return ocelot_port_set_native_vlan(ocelot, port, 0);
}
EXPORT_SYMBOL(ocelot_port_bridge_leave);

static void ocelot_set_aggr_pgids(struct ocelot *ocelot)
{
	int i, port, lag;

	/* Reset destination and aggregation PGIDS */
	for (port = 0; port < ocelot->num_phys_ports; port++)
		ocelot_write_rix(ocelot, BIT(port), ANA_PGID_PGID, port);

	for (i = PGID_AGGR; i < PGID_SRC; i++)
		ocelot_write_rix(ocelot, GENMASK(ocelot->num_phys_ports - 1, 0),
				 ANA_PGID_PGID, i);

	/* Now, set PGIDs for each LAG */
	for (lag = 0; lag < ocelot->num_phys_ports; lag++) {
		unsigned long bond_mask;
		int aggr_count = 0;
		u8 aggr_idx[16];

		bond_mask = ocelot->lags[lag];
		if (!bond_mask)
			continue;

		for_each_set_bit(port, &bond_mask, ocelot->num_phys_ports) {
			// Destination mask
			ocelot_write_rix(ocelot, bond_mask,
					 ANA_PGID_PGID, port);
			aggr_idx[aggr_count] = port;
			aggr_count++;
		}

		for (i = PGID_AGGR; i < PGID_SRC; i++) {
			u32 ac;

			ac = ocelot_read_rix(ocelot, ANA_PGID_PGID, i);
			ac &= ~bond_mask;
			ac |= BIT(aggr_idx[i % aggr_count]);
			ocelot_write_rix(ocelot, ac, ANA_PGID_PGID, i);
		}
	}
}

static void ocelot_setup_lag(struct ocelot *ocelot, int lag)
{
	unsigned long bond_mask = ocelot->lags[lag];
	unsigned int p;

	for_each_set_bit(p, &bond_mask, ocelot->num_phys_ports) {
		u32 port_cfg = ocelot_read_gix(ocelot, ANA_PORT_PORT_CFG, p);

		port_cfg &= ~ANA_PORT_PORT_CFG_PORTID_VAL_M;

		/* Use lag port as logical port for port i */
		ocelot_write_gix(ocelot, port_cfg |
				 ANA_PORT_PORT_CFG_PORTID_VAL(lag),
				 ANA_PORT_PORT_CFG, p);
	}
}

static int ocelot_port_lag_join(struct ocelot *ocelot, int port,
				struct net_device *bond)
{
	struct net_device *ndev;
	u32 bond_mask = 0;
	int lag, lp;

	rcu_read_lock();
	for_each_netdev_in_bond_rcu(bond, ndev) {
		struct ocelot_port_private *priv = netdev_priv(ndev);

		bond_mask |= BIT(priv->chip_port);
	}
	rcu_read_unlock();

	lp = __ffs(bond_mask);

	/* If the new port is the lowest one, use it as the logical port from
	 * now on
	 */
	if (port == lp) {
		lag = port;
		ocelot->lags[port] = bond_mask;
		bond_mask &= ~BIT(port);
		if (bond_mask) {
			lp = __ffs(bond_mask);
			ocelot->lags[lp] = 0;
		}
	} else {
		lag = lp;
		ocelot->lags[lp] |= BIT(port);
	}

	ocelot_setup_lag(ocelot, lag);
	ocelot_set_aggr_pgids(ocelot);

	return 0;
}

static void ocelot_port_lag_leave(struct ocelot *ocelot, int port,
				  struct net_device *bond)
{
	u32 port_cfg;
	int i;

	/* Remove port from any lag */
	for (i = 0; i < ocelot->num_phys_ports; i++)
		ocelot->lags[i] &= ~BIT(port);

	/* if it was the logical port of the lag, move the lag config to the
	 * next port
	 */
	if (ocelot->lags[port]) {
		int n = __ffs(ocelot->lags[port]);

		ocelot->lags[n] = ocelot->lags[port];
		ocelot->lags[port] = 0;

		ocelot_setup_lag(ocelot, n);
	}

	port_cfg = ocelot_read_gix(ocelot, ANA_PORT_PORT_CFG, port);
	port_cfg &= ~ANA_PORT_PORT_CFG_PORTID_VAL_M;
	ocelot_write_gix(ocelot, port_cfg | ANA_PORT_PORT_CFG_PORTID_VAL(port),
			 ANA_PORT_PORT_CFG, port);

	ocelot_set_aggr_pgids(ocelot);
}

/* Checks if the net_device instance given to us originate from our driver. */
static bool ocelot_netdevice_dev_check(const struct net_device *dev)
{
	return dev->netdev_ops == &ocelot_port_netdev_ops;
}

static int ocelot_netdevice_port_event(struct net_device *dev,
				       unsigned long event,
				       struct netdev_notifier_changeupper_info *info)
{
	struct ocelot_port_private *priv = netdev_priv(dev);
	struct ocelot_port *ocelot_port = &priv->port;
	struct ocelot *ocelot = ocelot_port->ocelot;
	int port = priv->chip_port;
	int err = 0;

	switch (event) {
	case NETDEV_CHANGEUPPER:
		if (netif_is_bridge_master(info->upper_dev)) {
			if (info->linking) {
				err = ocelot_port_bridge_join(ocelot, port,
							      info->upper_dev);
			} else {
				err = ocelot_port_bridge_leave(ocelot, port,
							       info->upper_dev);
			}
		}
		if (netif_is_lag_master(info->upper_dev)) {
			if (info->linking)
				err = ocelot_port_lag_join(ocelot, port,
							   info->upper_dev);
			else
				ocelot_port_lag_leave(ocelot, port,
						      info->upper_dev);
		}
		break;
	default:
		break;
	}

	return err;
}

static int ocelot_netdevice_event(struct notifier_block *unused,
				  unsigned long event, void *ptr)
{
	struct netdev_notifier_changeupper_info *info = ptr;
	struct net_device *dev = netdev_notifier_info_to_dev(ptr);
	int ret = 0;

	if (!ocelot_netdevice_dev_check(dev))
		return 0;

	if (event == NETDEV_PRECHANGEUPPER &&
	    netif_is_lag_master(info->upper_dev)) {
		struct netdev_lag_upper_info *lag_upper_info = info->upper_info;
		struct netlink_ext_ack *extack;

		if (lag_upper_info &&
		    lag_upper_info->tx_type != NETDEV_LAG_TX_TYPE_HASH) {
			extack = netdev_notifier_info_to_extack(&info->info);
			NL_SET_ERR_MSG_MOD(extack, "LAG device using unsupported Tx type");

			ret = -EINVAL;
			goto notify;
		}
	}

	if (netif_is_lag_master(dev)) {
		struct net_device *slave;
		struct list_head *iter;

		netdev_for_each_lower_dev(dev, slave, iter) {
			ret = ocelot_netdevice_port_event(slave, event, info);
			if (ret)
				goto notify;
		}
	} else {
		ret = ocelot_netdevice_port_event(dev, event, info);
	}

notify:
	return notifier_from_errno(ret);
}

struct notifier_block ocelot_netdevice_nb __read_mostly = {
	.notifier_call = ocelot_netdevice_event,
};
EXPORT_SYMBOL(ocelot_netdevice_nb);

static int ocelot_switchdev_event(struct notifier_block *unused,
				  unsigned long event, void *ptr)
{
	struct net_device *dev = switchdev_notifier_info_to_dev(ptr);
	int err;

	switch (event) {
	case SWITCHDEV_PORT_ATTR_SET:
		err = switchdev_handle_port_attr_set(dev, ptr,
						     ocelot_netdevice_dev_check,
						     ocelot_port_attr_set);
		return notifier_from_errno(err);
	}

	return NOTIFY_DONE;
}

struct notifier_block ocelot_switchdev_nb __read_mostly = {
	.notifier_call = ocelot_switchdev_event,
};
EXPORT_SYMBOL(ocelot_switchdev_nb);

static int ocelot_switchdev_blocking_event(struct notifier_block *unused,
					   unsigned long event, void *ptr)
{
	struct net_device *dev = switchdev_notifier_info_to_dev(ptr);
	int err;

	switch (event) {
		/* Blocking events. */
	case SWITCHDEV_PORT_OBJ_ADD:
		err = switchdev_handle_port_obj_add(dev, ptr,
						    ocelot_netdevice_dev_check,
						    ocelot_port_obj_add);
		return notifier_from_errno(err);
	case SWITCHDEV_PORT_OBJ_DEL:
		err = switchdev_handle_port_obj_del(dev, ptr,
						    ocelot_netdevice_dev_check,
						    ocelot_port_obj_del);
		return notifier_from_errno(err);
	case SWITCHDEV_PORT_ATTR_SET:
		err = switchdev_handle_port_attr_set(dev, ptr,
						     ocelot_netdevice_dev_check,
						     ocelot_port_attr_set);
		return notifier_from_errno(err);
	}

	return NOTIFY_DONE;
}

struct notifier_block ocelot_switchdev_blocking_nb __read_mostly = {
	.notifier_call = ocelot_switchdev_blocking_event,
};
EXPORT_SYMBOL(ocelot_switchdev_blocking_nb);

int ocelot_ptp_gettime64(struct ptp_clock_info *ptp, struct timespec64 *ts)
{
	struct ocelot *ocelot = container_of(ptp, struct ocelot, ptp_info);
	unsigned long flags;
	time64_t s;
	u32 val;
	s64 ns;

	spin_lock_irqsave(&ocelot->ptp_clock_lock, flags);

	val = ocelot_read_rix(ocelot, PTP_PIN_CFG, TOD_ACC_PIN);
	val &= ~(PTP_PIN_CFG_SYNC | PTP_PIN_CFG_ACTION_MASK | PTP_PIN_CFG_DOM);
	val |= PTP_PIN_CFG_ACTION(PTP_PIN_ACTION_SAVE);
	ocelot_write_rix(ocelot, val, PTP_PIN_CFG, TOD_ACC_PIN);

	s = ocelot_read_rix(ocelot, PTP_PIN_TOD_SEC_MSB, TOD_ACC_PIN) & 0xffff;
	s <<= 32;
	s += ocelot_read_rix(ocelot, PTP_PIN_TOD_SEC_LSB, TOD_ACC_PIN);
	ns = ocelot_read_rix(ocelot, PTP_PIN_TOD_NSEC, TOD_ACC_PIN);

	spin_unlock_irqrestore(&ocelot->ptp_clock_lock, flags);

	/* Deal with negative values */
	if (ns >= 0x3ffffff0 && ns <= 0x3fffffff) {
		s--;
		ns &= 0xf;
		ns += 999999984;
	}

	set_normalized_timespec64(ts, s, ns);
	return 0;
}
EXPORT_SYMBOL(ocelot_ptp_gettime64);

static int ocelot_ptp_settime64(struct ptp_clock_info *ptp,
				const struct timespec64 *ts)
{
	struct ocelot *ocelot = container_of(ptp, struct ocelot, ptp_info);
	unsigned long flags;
	u32 val;

	spin_lock_irqsave(&ocelot->ptp_clock_lock, flags);

	val = ocelot_read_rix(ocelot, PTP_PIN_CFG, TOD_ACC_PIN);
	val &= ~(PTP_PIN_CFG_SYNC | PTP_PIN_CFG_ACTION_MASK | PTP_PIN_CFG_DOM);
	val |= PTP_PIN_CFG_ACTION(PTP_PIN_ACTION_IDLE);

	ocelot_write_rix(ocelot, val, PTP_PIN_CFG, TOD_ACC_PIN);

	ocelot_write_rix(ocelot, lower_32_bits(ts->tv_sec), PTP_PIN_TOD_SEC_LSB,
			 TOD_ACC_PIN);
	ocelot_write_rix(ocelot, upper_32_bits(ts->tv_sec), PTP_PIN_TOD_SEC_MSB,
			 TOD_ACC_PIN);
	ocelot_write_rix(ocelot, ts->tv_nsec, PTP_PIN_TOD_NSEC, TOD_ACC_PIN);

	val = ocelot_read_rix(ocelot, PTP_PIN_CFG, TOD_ACC_PIN);
	val &= ~(PTP_PIN_CFG_SYNC | PTP_PIN_CFG_ACTION_MASK | PTP_PIN_CFG_DOM);
	val |= PTP_PIN_CFG_ACTION(PTP_PIN_ACTION_LOAD);

	ocelot_write_rix(ocelot, val, PTP_PIN_CFG, TOD_ACC_PIN);

	spin_unlock_irqrestore(&ocelot->ptp_clock_lock, flags);
	return 0;
}

static int ocelot_ptp_adjtime(struct ptp_clock_info *ptp, s64 delta)
{
	if (delta > -(NSEC_PER_SEC / 2) && delta < (NSEC_PER_SEC / 2)) {
		struct ocelot *ocelot = container_of(ptp, struct ocelot, ptp_info);
		unsigned long flags;
		u32 val;

		spin_lock_irqsave(&ocelot->ptp_clock_lock, flags);

		val = ocelot_read_rix(ocelot, PTP_PIN_CFG, TOD_ACC_PIN);
		val &= ~(PTP_PIN_CFG_SYNC | PTP_PIN_CFG_ACTION_MASK | PTP_PIN_CFG_DOM);
		val |= PTP_PIN_CFG_ACTION(PTP_PIN_ACTION_IDLE);

		ocelot_write_rix(ocelot, val, PTP_PIN_CFG, TOD_ACC_PIN);

		ocelot_write_rix(ocelot, 0, PTP_PIN_TOD_SEC_LSB, TOD_ACC_PIN);
		ocelot_write_rix(ocelot, 0, PTP_PIN_TOD_SEC_MSB, TOD_ACC_PIN);
		ocelot_write_rix(ocelot, delta, PTP_PIN_TOD_NSEC, TOD_ACC_PIN);

		val = ocelot_read_rix(ocelot, PTP_PIN_CFG, TOD_ACC_PIN);
		val &= ~(PTP_PIN_CFG_SYNC | PTP_PIN_CFG_ACTION_MASK | PTP_PIN_CFG_DOM);
		val |= PTP_PIN_CFG_ACTION(PTP_PIN_ACTION_DELTA);

		ocelot_write_rix(ocelot, val, PTP_PIN_CFG, TOD_ACC_PIN);

		spin_unlock_irqrestore(&ocelot->ptp_clock_lock, flags);
	} else {
		/* Fall back using ocelot_ptp_settime64 which is not exact. */
		struct timespec64 ts;
		u64 now;

		ocelot_ptp_gettime64(ptp, &ts);

		now = ktime_to_ns(timespec64_to_ktime(ts));
		ts = ns_to_timespec64(now + delta);

		ocelot_ptp_settime64(ptp, &ts);
	}
	return 0;
}

static int ocelot_ptp_adjfine(struct ptp_clock_info *ptp, long scaled_ppm)
{
	struct ocelot *ocelot = container_of(ptp, struct ocelot, ptp_info);
	u32 unit = 0, direction = 0;
	unsigned long flags;
	u64 adj = 0;

	spin_lock_irqsave(&ocelot->ptp_clock_lock, flags);

	if (!scaled_ppm)
		goto disable_adj;

	if (scaled_ppm < 0) {
		direction = PTP_CFG_CLK_ADJ_CFG_DIR;
		scaled_ppm = -scaled_ppm;
	}

	adj = PSEC_PER_SEC << 16;
	do_div(adj, scaled_ppm);
	do_div(adj, 1000);

	/* If the adjustment value is too large, use ns instead */
	if (adj >= (1L << 30)) {
		unit = PTP_CFG_CLK_ADJ_FREQ_NS;
		do_div(adj, 1000);
	}

	/* Still too big */
	if (adj >= (1L << 30))
		goto disable_adj;

	ocelot_write(ocelot, unit | adj, PTP_CLK_CFG_ADJ_FREQ);
	ocelot_write(ocelot, PTP_CFG_CLK_ADJ_CFG_ENA | direction,
		     PTP_CLK_CFG_ADJ_CFG);

	spin_unlock_irqrestore(&ocelot->ptp_clock_lock, flags);
	return 0;

disable_adj:
	ocelot_write(ocelot, 0, PTP_CLK_CFG_ADJ_CFG);

	spin_unlock_irqrestore(&ocelot->ptp_clock_lock, flags);
	return 0;
}

static struct ptp_clock_info ocelot_ptp_clock_info = {
	.owner		= THIS_MODULE,
	.name		= "ocelot ptp",
	.max_adj	= 0x7fffffff,
	.n_alarm	= 0,
	.n_ext_ts	= 0,
	.n_per_out	= 0,
	.n_pins		= 0,
	.pps		= 0,
	.gettime64	= ocelot_ptp_gettime64,
	.settime64	= ocelot_ptp_settime64,
	.adjtime	= ocelot_ptp_adjtime,
	.adjfine	= ocelot_ptp_adjfine,
};

static int ocelot_init_timestamp(struct ocelot *ocelot)
{
	struct ptp_clock *ptp_clock;

	ocelot->ptp_info = ocelot_ptp_clock_info;
	ptp_clock = ptp_clock_register(&ocelot->ptp_info, ocelot->dev);
	if (IS_ERR(ptp_clock))
		return PTR_ERR(ptp_clock);
	/* Check if PHC support is missing at the configuration level */
	if (!ptp_clock)
		return 0;

	ocelot->ptp_clock = ptp_clock;

	ocelot_write(ocelot, SYS_PTP_CFG_PTP_STAMP_WID(30), SYS_PTP_CFG);
	ocelot_write(ocelot, 0xffffffff, ANA_TABLES_PTP_ID_LOW);
	ocelot_write(ocelot, 0xffffffff, ANA_TABLES_PTP_ID_HIGH);

	ocelot_write(ocelot, PTP_CFG_MISC_PTP_EN, PTP_CFG_MISC);

	/* There is no device reconfiguration, PTP Rx stamping is always
	 * enabled.
	 */
	ocelot->hwtstamp_config.rx_filter = HWTSTAMP_FILTER_PTP_V2_EVENT;

	return 0;
}

/* Configure the maximum SDU (L2 payload) on RX to the value specified in @sdu.
 * The length of VLAN tags is accounted for automatically via DEV_MAC_TAGS_CFG.
 * In the special case that it's the NPI port that we're configuring, the
 * length of the tag and optional prefix needs to be accounted for privately,
 * in order to be able to sustain communication at the requested @sdu.
 */
void ocelot_port_set_maxlen(struct ocelot *ocelot, int port, size_t sdu)
{
	struct ocelot_port *ocelot_port = ocelot->ports[port];
	int maxlen = sdu + ETH_HLEN + ETH_FCS_LEN;
	int atop_wm;

	if (port == ocelot->npi) {
		maxlen += OCELOT_TAG_LEN;

		if (ocelot->inj_prefix == OCELOT_TAG_PREFIX_SHORT)
			maxlen += OCELOT_SHORT_PREFIX_LEN;
		else if (ocelot->inj_prefix == OCELOT_TAG_PREFIX_LONG)
			maxlen += OCELOT_LONG_PREFIX_LEN;
	}

	ocelot_port_writel(ocelot_port, maxlen, DEV_MAC_MAXLEN_CFG);

	/* Set Pause WM hysteresis
	 * 152 = 6 * maxlen / OCELOT_BUFFER_CELL_SZ
	 * 101 = 4 * maxlen / OCELOT_BUFFER_CELL_SZ
	 */
	ocelot_write_rix(ocelot, SYS_PAUSE_CFG_PAUSE_ENA |
			 SYS_PAUSE_CFG_PAUSE_STOP(101) |
			 SYS_PAUSE_CFG_PAUSE_START(152), SYS_PAUSE_CFG, port);

	/* Tail dropping watermark */
	atop_wm = (ocelot->shared_queue_sz - 9 * maxlen) /
		   OCELOT_BUFFER_CELL_SZ;
	ocelot_write_rix(ocelot, ocelot_wm_enc(9 * maxlen),
			 SYS_ATOP, port);
	ocelot_write(ocelot, ocelot_wm_enc(atop_wm), SYS_ATOP_TOT_CFG);
}
EXPORT_SYMBOL(ocelot_port_set_maxlen);

int ocelot_get_max_mtu(struct ocelot *ocelot, int port)
{
	int max_mtu = 65535 - ETH_HLEN - ETH_FCS_LEN;

	if (port == ocelot->npi) {
		max_mtu -= OCELOT_TAG_LEN;

		if (ocelot->inj_prefix == OCELOT_TAG_PREFIX_SHORT)
			max_mtu -= OCELOT_SHORT_PREFIX_LEN;
		else if (ocelot->inj_prefix == OCELOT_TAG_PREFIX_LONG)
			max_mtu -= OCELOT_LONG_PREFIX_LEN;
	}

	return max_mtu;
}
EXPORT_SYMBOL(ocelot_get_max_mtu);

void ocelot_init_port(struct ocelot *ocelot, int port)
{
	struct ocelot_port *ocelot_port = ocelot->ports[port];

	skb_queue_head_init(&ocelot_port->tx_skbs);

	/* Basic L2 initialization */

	/* Set MAC IFG Gaps
	 * FDX: TX_IFG = 5, RX_IFG1 = RX_IFG2 = 0
	 * !FDX: TX_IFG = 5, RX_IFG1 = RX_IFG2 = 5
	 */
	ocelot_port_writel(ocelot_port, DEV_MAC_IFG_CFG_TX_IFG(5),
			   DEV_MAC_IFG_CFG);

	/* Load seed (0) and set MAC HDX late collision  */
	ocelot_port_writel(ocelot_port, DEV_MAC_HDX_CFG_LATE_COL_POS(67) |
			   DEV_MAC_HDX_CFG_SEED_LOAD,
			   DEV_MAC_HDX_CFG);
	mdelay(1);
	ocelot_port_writel(ocelot_port, DEV_MAC_HDX_CFG_LATE_COL_POS(67),
			   DEV_MAC_HDX_CFG);

	/* Set Max Length and maximum tags allowed */
	ocelot_port_set_maxlen(ocelot, port, ETH_DATA_LEN);
	ocelot_port_writel(ocelot_port, DEV_MAC_TAGS_CFG_TAG_ID(ETH_P_8021AD) |
			   DEV_MAC_TAGS_CFG_VLAN_AWR_ENA |
			   DEV_MAC_TAGS_CFG_VLAN_DBL_AWR_ENA |
			   DEV_MAC_TAGS_CFG_VLAN_LEN_AWR_ENA,
			   DEV_MAC_TAGS_CFG);

	/* Set SMAC of Pause frame (00:00:00:00:00:00) */
	ocelot_port_writel(ocelot_port, 0, DEV_MAC_FC_MAC_HIGH_CFG);
	ocelot_port_writel(ocelot_port, 0, DEV_MAC_FC_MAC_LOW_CFG);

	/* Drop frames with multicast source address */
	ocelot_rmw_gix(ocelot, ANA_PORT_DROP_CFG_DROP_MC_SMAC_ENA,
		       ANA_PORT_DROP_CFG_DROP_MC_SMAC_ENA,
		       ANA_PORT_DROP_CFG, port);

	/* Set default VLAN and tag type to 8021Q. */
	ocelot_rmw_gix(ocelot, REW_PORT_VLAN_CFG_PORT_TPID(ETH_P_8021Q),
		       REW_PORT_VLAN_CFG_PORT_TPID_M,
		       REW_PORT_VLAN_CFG, port);

	/* Enable vcap lookups */
	ocelot_vcap_enable(ocelot, port);
}
EXPORT_SYMBOL(ocelot_init_port);

int ocelot_probe_port(struct ocelot *ocelot, u8 port,
		      void __iomem *regs,
		      struct phy_device *phy)
{
	struct ocelot_port_private *priv;
	struct ocelot_port *ocelot_port;
	struct net_device *dev;
	int err;

	dev = alloc_etherdev(sizeof(struct ocelot_port_private));
	if (!dev)
		return -ENOMEM;
	SET_NETDEV_DEV(dev, ocelot->dev);
	priv = netdev_priv(dev);
	priv->dev = dev;
	priv->phy = phy;
	priv->chip_port = port;
	ocelot_port = &priv->port;
	ocelot_port->ocelot = ocelot;
	ocelot_port->regs = regs;
	ocelot->ports[port] = ocelot_port;

	dev->netdev_ops = &ocelot_port_netdev_ops;
	dev->ethtool_ops = &ocelot_ethtool_ops;

	dev->hw_features |= NETIF_F_HW_VLAN_CTAG_FILTER | NETIF_F_RXFCS |
		NETIF_F_HW_TC;
	dev->features |= NETIF_F_HW_VLAN_CTAG_FILTER | NETIF_F_HW_TC;

	memcpy(dev->dev_addr, ocelot->base_mac, ETH_ALEN);
	dev->dev_addr[ETH_ALEN - 1] += port;
	ocelot_mact_learn(ocelot, PGID_CPU, dev->dev_addr, ocelot_port->pvid,
			  ENTRYTYPE_LOCKED);

	ocelot_init_port(ocelot, port);

	err = register_netdev(dev);
	if (err) {
		dev_err(ocelot->dev, "register_netdev failed\n");
		free_netdev(dev);
	}

	return err;
}
EXPORT_SYMBOL(ocelot_probe_port);

/* Configure and enable the CPU port module, which is a set of queues.
 * If @npi contains a valid port index, the CPU port module is connected
 * to the Node Processor Interface (NPI). This is the mode through which
 * frames can be injected from and extracted to an external CPU,
 * over Ethernet.
 */
void ocelot_configure_cpu(struct ocelot *ocelot, int npi,
			  enum ocelot_tag_prefix injection,
			  enum ocelot_tag_prefix extraction)
{
	int cpu = ocelot->num_phys_ports;

	ocelot->npi = npi;
	ocelot->inj_prefix = injection;
	ocelot->xtr_prefix = extraction;

	/* The unicast destination PGID for the CPU port module is unused */
	ocelot_write_rix(ocelot, 0, ANA_PGID_PGID, cpu);
	/* Instead set up a multicast destination PGID for traffic copied to
	 * the CPU. Whitelisted MAC addresses like the port netdevice MAC
	 * addresses will be copied to the CPU via this PGID.
	 */
	ocelot_write_rix(ocelot, BIT(cpu), ANA_PGID_PGID, PGID_CPU);
	ocelot_write_gix(ocelot, ANA_PORT_PORT_CFG_RECV_ENA |
			 ANA_PORT_PORT_CFG_PORTID_VAL(cpu),
			 ANA_PORT_PORT_CFG, cpu);

	if (npi >= 0 && npi < ocelot->num_phys_ports) {
		ocelot_write(ocelot, QSYS_EXT_CPU_CFG_EXT_CPUQ_MSK_M |
			     QSYS_EXT_CPU_CFG_EXT_CPU_PORT(npi),
			     QSYS_EXT_CPU_CFG);

		/* Enable NPI port */
		ocelot_write_rix(ocelot,
				 QSYS_SWITCH_PORT_MODE_INGRESS_DROP_MODE |
				 QSYS_SWITCH_PORT_MODE_SCH_NEXT_CFG(1) |
				 QSYS_SWITCH_PORT_MODE_PORT_ENA,
				 QSYS_SWITCH_PORT_MODE, npi);
		/* NPI port Injection/Extraction configuration */
		ocelot_write_rix(ocelot,
				 SYS_PORT_MODE_INCL_XTR_HDR(extraction) |
				 SYS_PORT_MODE_INCL_INJ_HDR(injection),
				 SYS_PORT_MODE, npi);
	}

	/* Enable CPU port module */
	ocelot_write_rix(ocelot, QSYS_SWITCH_PORT_MODE_INGRESS_DROP_MODE |
			 QSYS_SWITCH_PORT_MODE_SCH_NEXT_CFG(1) |
			 QSYS_SWITCH_PORT_MODE_PORT_ENA,
			 QSYS_SWITCH_PORT_MODE, cpu);
	/* CPU port Injection/Extraction configuration */
	ocelot_write_rix(ocelot, SYS_PORT_MODE_INCL_XTR_HDR(extraction) |
			 SYS_PORT_MODE_INCL_INJ_HDR(injection),
			 SYS_PORT_MODE, cpu);

	/* Configure the CPU port to be VLAN aware */
	ocelot_write_gix(ocelot, ANA_PORT_VLAN_CFG_VLAN_VID(0) |
				 ANA_PORT_VLAN_CFG_VLAN_AWARE_ENA |
				 ANA_PORT_VLAN_CFG_VLAN_POP_CNT(1),
			 ANA_PORT_VLAN_CFG, cpu);
}
EXPORT_SYMBOL(ocelot_configure_cpu);

int ocelot_init(struct ocelot *ocelot)
{
	char queue_name[32];
	int i, ret;
	u32 port;

	if (ocelot->ops->reset) {
		ret = ocelot->ops->reset(ocelot);
		if (ret) {
			dev_err(ocelot->dev, "Switch reset failed\n");
			return ret;
		}
	}

	ocelot->lags = devm_kcalloc(ocelot->dev, ocelot->num_phys_ports,
				    sizeof(u32), GFP_KERNEL);
	if (!ocelot->lags)
		return -ENOMEM;

	ocelot->stats = devm_kcalloc(ocelot->dev,
				     ocelot->num_phys_ports * ocelot->num_stats,
				     sizeof(u64), GFP_KERNEL);
	if (!ocelot->stats)
		return -ENOMEM;

	mutex_init(&ocelot->stats_lock);
	mutex_init(&ocelot->ptp_lock);
	spin_lock_init(&ocelot->ptp_clock_lock);
	snprintf(queue_name, sizeof(queue_name), "%s-stats",
		 dev_name(ocelot->dev));
	ocelot->stats_queue = create_singlethread_workqueue(queue_name);
	if (!ocelot->stats_queue)
		return -ENOMEM;

	INIT_LIST_HEAD(&ocelot->multicast);
	ocelot_mact_init(ocelot);
	ocelot_vlan_init(ocelot);
	ocelot_ace_init(ocelot);

	for (port = 0; port < ocelot->num_phys_ports; port++) {
		/* Clear all counters (5 groups) */
		ocelot_write(ocelot, SYS_STAT_CFG_STAT_VIEW(port) |
				     SYS_STAT_CFG_STAT_CLEAR_SHOT(0x7f),
			     SYS_STAT_CFG);
	}

	/* Only use S-Tag */
	ocelot_write(ocelot, ETH_P_8021AD, SYS_VLAN_ETYPE_CFG);

	/* Aggregation mode */
	ocelot_write(ocelot, ANA_AGGR_CFG_AC_SMAC_ENA |
			     ANA_AGGR_CFG_AC_DMAC_ENA |
			     ANA_AGGR_CFG_AC_IP4_SIPDIP_ENA |
			     ANA_AGGR_CFG_AC_IP4_TCPUDP_ENA, ANA_AGGR_CFG);

	/* Set MAC age time to default value. The entry is aged after
	 * 2*AGE_PERIOD
	 */
	ocelot_write(ocelot,
		     ANA_AUTOAGE_AGE_PERIOD(BR_DEFAULT_AGEING_TIME / 2 / HZ),
		     ANA_AUTOAGE);

	/* Disable learning for frames discarded by VLAN ingress filtering */
	regmap_field_write(ocelot->regfields[ANA_ADVLEARN_VLAN_CHK], 1);

	/* Setup frame ageing - fixed value "2 sec" - in 6.5 us units */
	ocelot_write(ocelot, SYS_FRM_AGING_AGE_TX_ENA |
		     SYS_FRM_AGING_MAX_AGE(307692), SYS_FRM_AGING);

	/* Setup flooding PGIDs */
	ocelot_write_rix(ocelot, ANA_FLOODING_FLD_MULTICAST(PGID_MC) |
			 ANA_FLOODING_FLD_BROADCAST(PGID_MC) |
			 ANA_FLOODING_FLD_UNICAST(PGID_UC),
			 ANA_FLOODING, 0);
	ocelot_write(ocelot, ANA_FLOODING_IPMC_FLD_MC6_DATA(PGID_MCIPV6) |
		     ANA_FLOODING_IPMC_FLD_MC6_CTRL(PGID_MC) |
		     ANA_FLOODING_IPMC_FLD_MC4_DATA(PGID_MCIPV4) |
		     ANA_FLOODING_IPMC_FLD_MC4_CTRL(PGID_MC),
		     ANA_FLOODING_IPMC);

	for (port = 0; port < ocelot->num_phys_ports; port++) {
		/* Transmit the frame to the local port. */
		ocelot_write_rix(ocelot, BIT(port), ANA_PGID_PGID, port);
		/* Do not forward BPDU frames to the front ports. */
		ocelot_write_gix(ocelot,
				 ANA_PORT_CPU_FWD_BPDU_CFG_BPDU_REDIR_ENA(0xffff),
				 ANA_PORT_CPU_FWD_BPDU_CFG,
				 port);
		/* Ensure bridging is disabled */
		ocelot_write_rix(ocelot, 0, ANA_PGID_PGID, PGID_SRC + port);
	}

	/* Allow broadcast MAC frames. */
	for (i = ocelot->num_phys_ports + 1; i < PGID_CPU; i++) {
		u32 val = ANA_PGID_PGID_PGID(GENMASK(ocelot->num_phys_ports - 1, 0));

		ocelot_write_rix(ocelot, val, ANA_PGID_PGID, i);
	}
	ocelot_write_rix(ocelot,
			 ANA_PGID_PGID_PGID(GENMASK(ocelot->num_phys_ports, 0)),
			 ANA_PGID_PGID, PGID_MC);
	ocelot_write_rix(ocelot, 0, ANA_PGID_PGID, PGID_MCIPV4);
	ocelot_write_rix(ocelot, 0, ANA_PGID_PGID, PGID_MCIPV6);

	/* Allow manual injection via DEVCPU_QS registers, and byte swap these
	 * registers endianness.
	 */
	ocelot_write_rix(ocelot, QS_INJ_GRP_CFG_BYTE_SWAP |
			 QS_INJ_GRP_CFG_MODE(1), QS_INJ_GRP_CFG, 0);
	ocelot_write_rix(ocelot, QS_XTR_GRP_CFG_BYTE_SWAP |
			 QS_XTR_GRP_CFG_MODE(1), QS_XTR_GRP_CFG, 0);
	ocelot_write(ocelot, ANA_CPUQ_CFG_CPUQ_MIRROR(2) |
		     ANA_CPUQ_CFG_CPUQ_LRN(2) |
		     ANA_CPUQ_CFG_CPUQ_MAC_COPY(2) |
		     ANA_CPUQ_CFG_CPUQ_SRC_COPY(2) |
		     ANA_CPUQ_CFG_CPUQ_LOCKED_PORTMOVE(2) |
		     ANA_CPUQ_CFG_CPUQ_ALLBRIDGE(6) |
		     ANA_CPUQ_CFG_CPUQ_IPMC_CTRL(6) |
		     ANA_CPUQ_CFG_CPUQ_IGMP(6) |
		     ANA_CPUQ_CFG_CPUQ_MLD(6), ANA_CPUQ_CFG);
	for (i = 0; i < 16; i++)
		ocelot_write_rix(ocelot, ANA_CPUQ_8021_CFG_CPUQ_GARP_VAL(6) |
				 ANA_CPUQ_8021_CFG_CPUQ_BPDU_VAL(6),
				 ANA_CPUQ_8021_CFG, i);

	INIT_DELAYED_WORK(&ocelot->stats_work, ocelot_check_stats_work);
	queue_delayed_work(ocelot->stats_queue, &ocelot->stats_work,
			   OCELOT_STATS_CHECK_DELAY);

	if (ocelot->ptp) {
		ret = ocelot_init_timestamp(ocelot);
		if (ret) {
			dev_err(ocelot->dev,
				"Timestamp initialization failed\n");
			return ret;
		}
	}

	return 0;
}
EXPORT_SYMBOL(ocelot_init);

void ocelot_deinit(struct ocelot *ocelot)
{
	struct ocelot_port *port;
	int i;

	cancel_delayed_work(&ocelot->stats_work);
	destroy_workqueue(ocelot->stats_queue);
	mutex_destroy(&ocelot->stats_lock);
	if (ocelot->ptp_clock)
		ptp_clock_unregister(ocelot->ptp_clock);

	for (i = 0; i < ocelot->num_phys_ports; i++) {
		port = ocelot->ports[i];
		skb_queue_purge(&port->tx_skbs);
	}
}
EXPORT_SYMBOL(ocelot_deinit);

MODULE_LICENSE("Dual MIT/GPL");<|MERGE_RESOLUTION|>--- conflicted
+++ resolved
@@ -199,19 +199,11 @@
 		}
 		ocelot_port->vid = vid;
 	}
-<<<<<<< HEAD
 
 	ocelot_rmw_gix(ocelot, REW_PORT_VLAN_CFG_PORT_VID(vid),
 		       REW_PORT_VLAN_CFG_PORT_VID_M,
 		       REW_PORT_VLAN_CFG, port);
 
-=======
-
-	ocelot_rmw_gix(ocelot, REW_PORT_VLAN_CFG_PORT_VID(vid),
-		       REW_PORT_VLAN_CFG_PORT_VID_M,
-		       REW_PORT_VLAN_CFG, port);
-
->>>>>>> b9bbe6ed
 	if (ocelot_port->vlan_aware && !ocelot_port->vid)
 		/* If port is vlan-aware and tagged, drop untagged and priority
 		 * tagged frames.
