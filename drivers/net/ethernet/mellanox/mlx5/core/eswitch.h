/*
 * Copyright (c) 2015, Mellanox Technologies, Ltd.  All rights reserved.
 *
 * This software is available to you under a choice of one of two
 * licenses.  You may choose to be licensed under the terms of the GNU
 * General Public License (GPL) Version 2, available from the file
 * COPYING in the main directory of this source tree, or the
 * OpenIB.org BSD license below:
 *
 *     Redistribution and use in source and binary forms, with or
 *     without modification, are permitted provided that the following
 *     conditions are met:
 *
 *      - Redistributions of source code must retain the above
 *        copyright notice, this list of conditions and the following
 *        disclaimer.
 *
 *      - Redistributions in binary form must reproduce the above
 *        copyright notice, this list of conditions and the following
 *        disclaimer in the documentation and/or other materials
 *        provided with the distribution.
 *
 * THE SOFTWARE IS PROVIDED "AS IS", WITHOUT WARRANTY OF ANY KIND,
 * EXPRESS OR IMPLIED, INCLUDING BUT NOT LIMITED TO THE WARRANTIES OF
 * MERCHANTABILITY, FITNESS FOR A PARTICULAR PURPOSE AND
 * NONINFRINGEMENT. IN NO EVENT SHALL THE AUTHORS OR COPYRIGHT HOLDERS
 * BE LIABLE FOR ANY CLAIM, DAMAGES OR OTHER LIABILITY, WHETHER IN AN
 * ACTION OF CONTRACT, TORT OR OTHERWISE, ARISING FROM, OUT OF OR IN
 * CONNECTION WITH THE SOFTWARE OR THE USE OR OTHER DEALINGS IN THE
 * SOFTWARE.
 */

#ifndef __MLX5_ESWITCH_H__
#define __MLX5_ESWITCH_H__

#include <linux/if_ether.h>
#include <linux/if_link.h>
#include <net/devlink.h>
#include <linux/mlx5/device.h>
#include <linux/mlx5/eswitch.h>
#include <linux/mlx5/vport.h>
#include <linux/mlx5/fs.h>
#include "lib/mpfs.h"

#ifdef CONFIG_MLX5_ESWITCH

#define MLX5_MAX_UC_PER_VPORT(dev) \
	(1 << MLX5_CAP_GEN(dev, log_max_current_uc_list))

#define MLX5_MAX_MC_PER_VPORT(dev) \
	(1 << MLX5_CAP_GEN(dev, log_max_current_mc_list))

#define MLX5_MIN_BW_SHARE 1

#define MLX5_RATE_TO_BW_SHARE(rate, divider, limit) \
	min_t(u32, max_t(u32, (rate) / (divider), MLX5_MIN_BW_SHARE), limit)

#define mlx5_esw_has_fwd_fdb(dev) \
	MLX5_CAP_ESW_FLOWTABLE(dev, fdb_multi_path_to_table)

#define FDB_MAX_CHAIN 3
#define FDB_SLOW_PATH_CHAIN (FDB_MAX_CHAIN + 1)
#define FDB_MAX_PRIO 16

struct vport_ingress {
	struct mlx5_flow_table *acl;
	struct mlx5_flow_group *allow_untagged_spoofchk_grp;
	struct mlx5_flow_group *allow_spoofchk_only_grp;
	struct mlx5_flow_group *allow_untagged_only_grp;
	struct mlx5_flow_group *drop_grp;
	struct mlx5_flow_handle  *allow_rule;
	struct mlx5_flow_handle  *drop_rule;
	struct mlx5_fc           *drop_counter;
};

struct vport_egress {
	struct mlx5_flow_table *acl;
	struct mlx5_flow_group *allowed_vlans_grp;
	struct mlx5_flow_group *drop_grp;
	struct mlx5_flow_handle  *allowed_vlan;
	struct mlx5_flow_handle  *drop_rule;
	struct mlx5_fc           *drop_counter;
};

struct mlx5_vport_drop_stats {
	u64 rx_dropped;
	u64 tx_dropped;
};

struct mlx5_vport_info {
	u8                      mac[ETH_ALEN];
	u16                     vlan;
	u8                      qos;
	u64                     node_guid;
	int                     link_state;
	u32                     min_rate;
	u32                     max_rate;
	bool                    spoofchk;
	bool                    trusted;
};

struct mlx5_vport {
	struct mlx5_core_dev    *dev;
	int                     vport;
	struct hlist_head       uc_list[MLX5_L2_ADDR_HASH_SIZE];
	struct hlist_head       mc_list[MLX5_L2_ADDR_HASH_SIZE];
	struct mlx5_flow_handle *promisc_rule;
	struct mlx5_flow_handle *allmulti_rule;
	struct work_struct      vport_change_handler;

	struct vport_ingress    ingress;
	struct vport_egress     egress;

	struct mlx5_vport_info  info;

	struct {
		bool            enabled;
		u32             esw_tsar_ix;
		u32             bw_share;
	} qos;

	bool                    enabled;
	u16                     enabled_events;
};

enum offloads_fdb_flags {
	ESW_FDB_CHAINS_AND_PRIOS_SUPPORTED = BIT(0),
};

extern const unsigned int ESW_POOLS[4];

#define PRIO_LEVELS 2
struct mlx5_eswitch_fdb {
	union {
		struct legacy_fdb {
			struct mlx5_flow_table *fdb;
			struct mlx5_flow_group *addr_grp;
			struct mlx5_flow_group *allmulti_grp;
			struct mlx5_flow_group *promisc_grp;
			struct mlx5_flow_table *vepa_fdb;
			struct mlx5_flow_handle *vepa_uplink_rule;
			struct mlx5_flow_handle *vepa_star_rule;
		} legacy;

		struct offloads_fdb {
			struct mlx5_flow_table *slow_fdb;
			struct mlx5_flow_group *send_to_vport_grp;
			struct mlx5_flow_group *peer_miss_grp;
			struct mlx5_flow_handle **peer_miss_rules;
			struct mlx5_flow_group *miss_grp;
			struct mlx5_flow_handle *miss_rule_uni;
			struct mlx5_flow_handle *miss_rule_multi;
			int vlan_push_pop_refcount;

			struct {
				struct mlx5_flow_table *fdb;
				u32 num_rules;
			} fdb_prio[FDB_MAX_CHAIN + 1][FDB_MAX_PRIO + 1][PRIO_LEVELS];
			/* Protects fdb_prio table */
			struct mutex fdb_prio_lock;

			int fdb_left[ARRAY_SIZE(ESW_POOLS)];
		} offloads;
	};
	u32 flags;
};

struct mlx5_esw_offload {
	struct mlx5_flow_table *ft_offloads;
	struct mlx5_flow_group *vport_rx_group;
	struct mlx5_eswitch_rep *vport_reps;
	struct list_head peer_flows;
	struct mutex peer_mutex;
	DECLARE_HASHTABLE(encap_tbl, 8);
	DECLARE_HASHTABLE(mod_hdr_tbl, 8);
<<<<<<< HEAD
=======
	DECLARE_HASHTABLE(termtbl_tbl, 8);
	struct mutex termtbl_mutex; /* protects termtbl hash */
>>>>>>> dca73a65
	const struct mlx5_eswitch_rep_ops *rep_ops[NUM_REP_TYPES];
	u8 inline_mode;
	u64 num_flows;
	enum devlink_eswitch_encap_mode encap;
};

/* E-Switch MC FDB table hash node */
struct esw_mc_addr { /* SRIOV only */
	struct l2addr_node     node;
	struct mlx5_flow_handle *uplink_rule; /* Forward to uplink rule */
	u32                    refcnt;
};

struct mlx5_host_work {
	struct work_struct	work;
	struct mlx5_eswitch	*esw;
};

struct mlx5_esw_functions {
	struct mlx5_nb		nb;
	u16			num_vfs;
};

struct mlx5_eswitch {
	struct mlx5_core_dev    *dev;
	struct mlx5_nb          nb;
	struct mlx5_eswitch_fdb fdb_table;
	struct hlist_head       mc_table[MLX5_L2_ADDR_HASH_SIZE];
	struct workqueue_struct *work_queue;
	struct mlx5_vport       *vports;
	int                     total_vports;
	int                     enabled_vports;
	/* Synchronize between vport change events
	 * and async SRIOV admin state changes
	 */
	struct mutex            state_lock;
	struct esw_mc_addr	mc_promisc;

	struct {
		bool            enabled;
		u32             root_tsar_id;
	} qos;

	struct mlx5_esw_offload offloads;
	int                     mode;
	int                     nvports;
	u16                     manager_vport;
	struct mlx5_esw_functions esw_funcs;
};

void esw_offloads_cleanup(struct mlx5_eswitch *esw);
int esw_offloads_init(struct mlx5_eswitch *esw, int vf_nvports,
		      int total_nvports);
void esw_offloads_cleanup_reps(struct mlx5_eswitch *esw);
int esw_offloads_init_reps(struct mlx5_eswitch *esw);
void esw_vport_cleanup_ingress_rules(struct mlx5_eswitch *esw,
				     struct mlx5_vport *vport);
int esw_vport_enable_ingress_acl(struct mlx5_eswitch *esw,
				 struct mlx5_vport *vport);
void esw_vport_cleanup_egress_rules(struct mlx5_eswitch *esw,
				    struct mlx5_vport *vport);
int esw_vport_enable_egress_acl(struct mlx5_eswitch *esw,
				struct mlx5_vport *vport);
void esw_vport_disable_egress_acl(struct mlx5_eswitch *esw,
				  struct mlx5_vport *vport);
void esw_vport_disable_ingress_acl(struct mlx5_eswitch *esw,
				   struct mlx5_vport *vport);

/* E-Switch API */
int mlx5_eswitch_init(struct mlx5_core_dev *dev);
void mlx5_eswitch_cleanup(struct mlx5_eswitch *esw);
int mlx5_eswitch_enable_sriov(struct mlx5_eswitch *esw, int nvfs, int mode);
void mlx5_eswitch_disable_sriov(struct mlx5_eswitch *esw);
int mlx5_eswitch_set_vport_mac(struct mlx5_eswitch *esw,
			       u16 vport, u8 mac[ETH_ALEN]);
int mlx5_eswitch_set_vport_state(struct mlx5_eswitch *esw,
				 u16 vport, int link_state);
int mlx5_eswitch_set_vport_vlan(struct mlx5_eswitch *esw,
				u16 vport, u16 vlan, u8 qos);
int mlx5_eswitch_set_vport_spoofchk(struct mlx5_eswitch *esw,
				    u16 vport, bool spoofchk);
int mlx5_eswitch_set_vport_trust(struct mlx5_eswitch *esw,
				 u16 vport_num, bool setting);
int mlx5_eswitch_set_vport_rate(struct mlx5_eswitch *esw, u16 vport,
				u32 max_rate, u32 min_rate);
int mlx5_eswitch_set_vepa(struct mlx5_eswitch *esw, u8 setting);
int mlx5_eswitch_get_vepa(struct mlx5_eswitch *esw, u8 *setting);
int mlx5_eswitch_get_vport_config(struct mlx5_eswitch *esw,
				  u16 vport, struct ifla_vf_info *ivi);
int mlx5_eswitch_get_vport_stats(struct mlx5_eswitch *esw,
				 u16 vport,
				 struct ifla_vf_stats *vf_stats);
void mlx5_eswitch_del_send_to_vport_rule(struct mlx5_flow_handle *rule);

struct mlx5_flow_spec;
struct mlx5_esw_flow_attr;
struct mlx5_termtbl_handle;

bool
mlx5_eswitch_termtbl_required(struct mlx5_eswitch *esw,
			      struct mlx5_flow_act *flow_act,
			      struct mlx5_flow_spec *spec);

struct mlx5_flow_handle *
mlx5_eswitch_add_termtbl_rule(struct mlx5_eswitch *esw,
			      struct mlx5_flow_table *ft,
			      struct mlx5_flow_spec *spec,
			      struct mlx5_esw_flow_attr *attr,
			      struct mlx5_flow_act *flow_act,
			      struct mlx5_flow_destination *dest,
			      int num_dest);

void
mlx5_eswitch_termtbl_put(struct mlx5_eswitch *esw,
			 struct mlx5_termtbl_handle *tt);

struct mlx5_flow_handle *
mlx5_eswitch_add_offloaded_rule(struct mlx5_eswitch *esw,
				struct mlx5_flow_spec *spec,
				struct mlx5_esw_flow_attr *attr);
struct mlx5_flow_handle *
mlx5_eswitch_add_fwd_rule(struct mlx5_eswitch *esw,
			  struct mlx5_flow_spec *spec,
			  struct mlx5_esw_flow_attr *attr);
void
mlx5_eswitch_del_offloaded_rule(struct mlx5_eswitch *esw,
				struct mlx5_flow_handle *rule,
				struct mlx5_esw_flow_attr *attr);
void
mlx5_eswitch_del_fwd_rule(struct mlx5_eswitch *esw,
			  struct mlx5_flow_handle *rule,
			  struct mlx5_esw_flow_attr *attr);

bool
mlx5_eswitch_prios_supported(struct mlx5_eswitch *esw);

u16
mlx5_eswitch_get_prio_range(struct mlx5_eswitch *esw);

u32
mlx5_eswitch_get_chain_range(struct mlx5_eswitch *esw);

struct mlx5_flow_handle *
mlx5_eswitch_create_vport_rx_rule(struct mlx5_eswitch *esw, u16 vport,
				  struct mlx5_flow_destination *dest);

enum {
	SET_VLAN_STRIP	= BIT(0),
	SET_VLAN_INSERT	= BIT(1)
};

enum mlx5_flow_match_level {
	MLX5_MATCH_NONE	= MLX5_INLINE_MODE_NONE,
	MLX5_MATCH_L2	= MLX5_INLINE_MODE_L2,
	MLX5_MATCH_L3	= MLX5_INLINE_MODE_IP,
	MLX5_MATCH_L4	= MLX5_INLINE_MODE_TCP_UDP,
};

/* current maximum for flow based vport multicasting */
#define MLX5_MAX_FLOW_FWD_VPORTS 2

enum {
	MLX5_ESW_DEST_ENCAP         = BIT(0),
	MLX5_ESW_DEST_ENCAP_VALID   = BIT(1),
};

struct mlx5_esw_flow_attr {
	struct mlx5_eswitch_rep *in_rep;
	struct mlx5_core_dev	*in_mdev;
	struct mlx5_core_dev    *counter_dev;

	int split_count;
	int out_count;

	int	action;
	__be16	vlan_proto[MLX5_FS_VLAN_DEPTH];
	u16	vlan_vid[MLX5_FS_VLAN_DEPTH];
	u8	vlan_prio[MLX5_FS_VLAN_DEPTH];
	u8	total_vlan;
	bool	vlan_handled;
	struct {
		u32 flags;
		struct mlx5_eswitch_rep *rep;
		struct mlx5_core_dev *mdev;
		u32 encap_id;
		struct mlx5_termtbl_handle *termtbl;
	} dests[MLX5_MAX_FLOW_FWD_VPORTS];
	u32	mod_hdr_id;
	u8	match_level;
	u8	tunnel_match_level;
	struct mlx5_fc *counter;
	u32	chain;
	u16	prio;
	u32	dest_chain;
	struct mlx5e_tc_flow_parse_attr *parse_attr;
};

int mlx5_devlink_eswitch_mode_set(struct devlink *devlink, u16 mode,
				  struct netlink_ext_ack *extack);
int mlx5_devlink_eswitch_mode_get(struct devlink *devlink, u16 *mode);
int mlx5_devlink_eswitch_inline_mode_set(struct devlink *devlink, u8 mode,
					 struct netlink_ext_ack *extack);
int mlx5_devlink_eswitch_inline_mode_get(struct devlink *devlink, u8 *mode);
int mlx5_eswitch_inline_mode_get(struct mlx5_eswitch *esw, int nvfs, u8 *mode);
int mlx5_devlink_eswitch_encap_mode_set(struct devlink *devlink,
					enum devlink_eswitch_encap_mode encap,
					struct netlink_ext_ack *extack);
int mlx5_devlink_eswitch_encap_mode_get(struct devlink *devlink,
					enum devlink_eswitch_encap_mode *encap);
void *mlx5_eswitch_get_uplink_priv(struct mlx5_eswitch *esw, u8 rep_type);

int mlx5_eswitch_add_vlan_action(struct mlx5_eswitch *esw,
				 struct mlx5_esw_flow_attr *attr);
int mlx5_eswitch_del_vlan_action(struct mlx5_eswitch *esw,
				 struct mlx5_esw_flow_attr *attr);
int __mlx5_eswitch_set_vport_vlan(struct mlx5_eswitch *esw,
				  u16 vport, u16 vlan, u8 qos, u8 set_flags);

static inline bool mlx5_eswitch_vlan_actions_supported(struct mlx5_core_dev *dev,
						       u8 vlan_depth)
{
	bool ret = MLX5_CAP_ESW_FLOWTABLE_FDB(dev, pop_vlan) &&
		   MLX5_CAP_ESW_FLOWTABLE_FDB(dev, push_vlan);

	if (vlan_depth == 1)
		return ret;

	return  ret && MLX5_CAP_ESW_FLOWTABLE_FDB(dev, pop_vlan_2) &&
		MLX5_CAP_ESW_FLOWTABLE_FDB(dev, push_vlan_2);
}

bool mlx5_esw_lag_prereq(struct mlx5_core_dev *dev0,
			 struct mlx5_core_dev *dev1);
bool mlx5_esw_multipath_prereq(struct mlx5_core_dev *dev0,
			       struct mlx5_core_dev *dev1);

<<<<<<< HEAD
int mlx5_esw_query_functions(struct mlx5_core_dev *dev, u32 *out, int outlen);
=======
int mlx5_esw_query_functions(struct mlx5_core_dev *dev, u16 *num_vfs);
>>>>>>> dca73a65

#define MLX5_DEBUG_ESWITCH_MASK BIT(3)

#define esw_info(__dev, format, ...)			\
	dev_info((__dev)->device, "E-Switch: " format, ##__VA_ARGS__)

#define esw_warn(__dev, format, ...)			\
	dev_warn((__dev)->device, "E-Switch: " format, ##__VA_ARGS__)

#define esw_debug(dev, format, ...)				\
	mlx5_core_dbg_mask(dev, MLX5_DEBUG_ESWITCH_MASK, format, ##__VA_ARGS__)

/* The returned number is valid only when the dev is eswitch manager. */
static inline u16 mlx5_eswitch_manager_vport(struct mlx5_core_dev *dev)
{
	return mlx5_core_is_ecpf_esw_manager(dev) ?
		MLX5_VPORT_ECPF : MLX5_VPORT_PF;
}

static inline bool mlx5_eswitch_is_funcs_handler(struct mlx5_core_dev *dev)
{
	/* Ideally device should have the functions changed supported
	 * capability regardless of it being ECPF or PF wherever such
	 * event should be processed such as on eswitch manager device.
	 * However, some ECPF based device might not have this capability
	 * set. Hence OR for ECPF check to cover such device.
	 */
	return MLX5_CAP_ESW(dev, esw_functions_changed) ||
	       mlx5_core_is_ecpf_esw_manager(dev);
}

static inline int mlx5_eswitch_uplink_idx(struct mlx5_eswitch *esw)
{
	/* Uplink always locate at the last element of the array.*/
	return esw->total_vports - 1;
}

static inline int mlx5_eswitch_ecpf_idx(struct mlx5_eswitch *esw)
{
	return esw->total_vports - 2;
}

static inline int mlx5_eswitch_vport_num_to_index(struct mlx5_eswitch *esw,
						  u16 vport_num)
{
	if (vport_num == MLX5_VPORT_ECPF) {
		if (!mlx5_ecpf_vport_exists(esw->dev))
			esw_warn(esw->dev, "ECPF vport doesn't exist!\n");
		return mlx5_eswitch_ecpf_idx(esw);
	}

	if (vport_num == MLX5_VPORT_UPLINK)
		return mlx5_eswitch_uplink_idx(esw);

	return vport_num;
}

static inline u16 mlx5_eswitch_index_to_vport_num(struct mlx5_eswitch *esw,
						  int index)
{
	if (index == mlx5_eswitch_ecpf_idx(esw) &&
	    mlx5_ecpf_vport_exists(esw->dev))
		return MLX5_VPORT_ECPF;

	if (index == mlx5_eswitch_uplink_idx(esw))
		return MLX5_VPORT_UPLINK;

	return index;
}

/* TODO: This mlx5e_tc function shouldn't be called by eswitch */
void mlx5e_tc_clean_fdb_peer_flows(struct mlx5_eswitch *esw);

/* The vport getter/iterator are only valid after esw->total_vports
 * and vport->vport are initialized in mlx5_eswitch_init.
 */
#define mlx5_esw_for_all_vports(esw, i, vport)		\
	for ((i) = MLX5_VPORT_PF;			\
	     (vport) = &(esw)->vports[i],		\
	     (i) < (esw)->total_vports; (i)++)

#define mlx5_esw_for_each_vf_vport(esw, i, vport, nvfs)	\
	for ((i) = MLX5_VPORT_FIRST_VF;			\
	     (vport) = &(esw)->vports[(i)],		\
	     (i) <= (nvfs); (i)++)

#define mlx5_esw_for_each_vf_vport_reverse(esw, i, vport, nvfs)	\
	for ((i) = (nvfs);					\
	     (vport) = &(esw)->vports[(i)],			\
	     (i) >= MLX5_VPORT_FIRST_VF; (i)--)

/* The rep getter/iterator are only valid after esw->total_vports
 * and vport->vport are initialized in mlx5_eswitch_init.
 */
#define mlx5_esw_for_all_reps(esw, i, rep)			\
	for ((i) = MLX5_VPORT_PF;				\
	     (rep) = &(esw)->offloads.vport_reps[i],		\
	     (i) < (esw)->total_vports; (i)++)

#define mlx5_esw_for_each_vf_rep(esw, i, rep, nvfs)		\
	for ((i) = MLX5_VPORT_FIRST_VF;				\
	     (rep) = &(esw)->offloads.vport_reps[i],		\
	     (i) <= (nvfs); (i)++)

#define mlx5_esw_for_each_vf_rep_reverse(esw, i, rep, nvfs)	\
	for ((i) = (nvfs);					\
	     (rep) = &(esw)->offloads.vport_reps[i],		\
	     (i) >= MLX5_VPORT_FIRST_VF; (i)--)

#define mlx5_esw_for_each_vf_vport_num(esw, vport, nvfs)	\
	for ((vport) = MLX5_VPORT_FIRST_VF; (vport) <= (nvfs); (vport)++)

#define mlx5_esw_for_each_vf_vport_num_reverse(esw, vport, nvfs)	\
	for ((vport) = (nvfs); (vport) >= MLX5_VPORT_FIRST_VF; (vport)--)

struct mlx5_vport *__must_check
mlx5_eswitch_get_vport(struct mlx5_eswitch *esw, u16 vport_num);

#else  /* CONFIG_MLX5_ESWITCH */
/* eswitch API stubs */
static inline int  mlx5_eswitch_init(struct mlx5_core_dev *dev) { return 0; }
static inline void mlx5_eswitch_cleanup(struct mlx5_eswitch *esw) {}
static inline int  mlx5_eswitch_enable_sriov(struct mlx5_eswitch *esw, int nvfs, int mode) { return 0; }
static inline void mlx5_eswitch_disable_sriov(struct mlx5_eswitch *esw) {}
static inline bool mlx5_esw_lag_prereq(struct mlx5_core_dev *dev0, struct mlx5_core_dev *dev1) { return true; }
static inline bool mlx5_eswitch_is_funcs_handler(struct mlx5_core_dev *dev) { return false; }
<<<<<<< HEAD
static inline int
mlx5_esw_query_functions(struct mlx5_core_dev *dev, u32 *out, int outlen)
{
	return -EOPNOTSUPP;
}
=======
>>>>>>> dca73a65

#define FDB_MAX_CHAIN 1
#define FDB_SLOW_PATH_CHAIN (FDB_MAX_CHAIN + 1)
#define FDB_MAX_PRIO 1

#endif /* CONFIG_MLX5_ESWITCH */

#endif /* __MLX5_ESWITCH_H__ */<|MERGE_RESOLUTION|>--- conflicted
+++ resolved
@@ -173,11 +173,8 @@
 	struct mutex peer_mutex;
 	DECLARE_HASHTABLE(encap_tbl, 8);
 	DECLARE_HASHTABLE(mod_hdr_tbl, 8);
-<<<<<<< HEAD
-=======
 	DECLARE_HASHTABLE(termtbl_tbl, 8);
 	struct mutex termtbl_mutex; /* protects termtbl hash */
->>>>>>> dca73a65
 	const struct mlx5_eswitch_rep_ops *rep_ops[NUM_REP_TYPES];
 	u8 inline_mode;
 	u64 num_flows;
@@ -414,11 +411,7 @@
 bool mlx5_esw_multipath_prereq(struct mlx5_core_dev *dev0,
 			       struct mlx5_core_dev *dev1);
 
-<<<<<<< HEAD
 int mlx5_esw_query_functions(struct mlx5_core_dev *dev, u32 *out, int outlen);
-=======
-int mlx5_esw_query_functions(struct mlx5_core_dev *dev, u16 *num_vfs);
->>>>>>> dca73a65
 
 #define MLX5_DEBUG_ESWITCH_MASK BIT(3)
 
@@ -545,14 +538,11 @@
 static inline void mlx5_eswitch_disable_sriov(struct mlx5_eswitch *esw) {}
 static inline bool mlx5_esw_lag_prereq(struct mlx5_core_dev *dev0, struct mlx5_core_dev *dev1) { return true; }
 static inline bool mlx5_eswitch_is_funcs_handler(struct mlx5_core_dev *dev) { return false; }
-<<<<<<< HEAD
 static inline int
 mlx5_esw_query_functions(struct mlx5_core_dev *dev, u32 *out, int outlen)
 {
 	return -EOPNOTSUPP;
 }
-=======
->>>>>>> dca73a65
 
 #define FDB_MAX_CHAIN 1
 #define FDB_SLOW_PATH_CHAIN (FDB_MAX_CHAIN + 1)
