--- conflicted
+++ resolved
@@ -1785,13 +1785,9 @@
 	host_work = container_of(work, struct mlx5_host_work, work);
 	esw = host_work->esw;
 
-<<<<<<< HEAD
 	err = mlx5_esw_query_functions(esw->dev, out, sizeof(out));
 	num_vfs = MLX5_GET(query_esw_functions_out, out,
 			   host_params_context.host_num_of_vfs);
-=======
-	err = mlx5_esw_query_functions(esw->dev, &num_vfs);
->>>>>>> dca73a65
 	if (err || num_vfs == esw->esw_funcs.num_vfs)
 		goto out;
 
@@ -1811,7 +1807,6 @@
 	kfree(host_work);
 }
 
-<<<<<<< HEAD
 static void esw_emulate_event_handler(struct work_struct *work)
 {
 	struct mlx5_host_work *host_work =
@@ -1830,11 +1825,6 @@
 static int esw_functions_changed_event(struct notifier_block *nb,
 				       unsigned long type, void *data)
 {
-=======
-static int esw_functions_changed_event(struct notifier_block *nb,
-				       unsigned long type, void *data)
-{
->>>>>>> dca73a65
 	struct mlx5_esw_functions *esw_funcs;
 	struct mlx5_host_work *host_work;
 	struct mlx5_eswitch *esw;
@@ -1848,15 +1838,11 @@
 
 	host_work->esw = esw;
 
-<<<<<<< HEAD
 	if (mlx5_eswitch_is_funcs_handler(esw->dev))
 		INIT_WORK(&host_work->work,
 			  esw_functions_changed_event_handler);
 	else
 		INIT_WORK(&host_work->work, esw_emulate_event_handler);
-=======
-	INIT_WORK(&host_work->work, esw_functions_changed_event_handler);
->>>>>>> dca73a65
 	queue_work(esw->work_queue, &host_work->work);
 
 	return NOTIFY_OK;
@@ -1865,7 +1851,6 @@
 static void esw_functions_changed_event_init(struct mlx5_eswitch *esw,
 					     u16 vf_nvports)
 {
-<<<<<<< HEAD
 	if (mlx5_eswitch_is_funcs_handler(esw->dev)) {
 		esw->esw_funcs.num_vfs = 0;
 		MLX5_NB_INIT(&esw->esw_funcs.nb, esw_functions_changed_event,
@@ -1874,15 +1859,6 @@
 	} else {
 		esw->esw_funcs.num_vfs = vf_nvports;
 	}
-=======
-	if (!mlx5_eswitch_is_funcs_handler(esw->dev))
-		return;
-
-	MLX5_NB_INIT(&esw->esw_funcs.nb, esw_functions_changed_event,
-		     ESW_FUNCTIONS_CHANGED);
-	mlx5_eq_notifier_register(esw->dev, &esw->esw_funcs.nb);
-	esw->esw_funcs.num_vfs = vf_nvports;
->>>>>>> dca73a65
 }
 
 static void esw_functions_changed_event_cleanup(struct mlx5_eswitch *esw)
@@ -1956,19 +1932,7 @@
 
 void esw_offloads_cleanup(struct mlx5_eswitch *esw)
 {
-<<<<<<< HEAD
 	esw_functions_changed_event_cleanup(esw);
-=======
-	u16 num_vfs;
-
-	esw_functions_changed_event_cleanup(esw);
-
-	if (mlx5_eswitch_is_funcs_handler(esw->dev))
-		num_vfs = esw->esw_funcs.num_vfs;
-	else
-		num_vfs = esw->dev->priv.sriov.num_vfs;
-
->>>>>>> dca73a65
 	mlx5_rdma_disable_roce(esw->dev);
 	esw_offloads_devcom_cleanup(esw);
 	esw_offloads_unload_all_reps(esw, esw->esw_funcs.num_vfs);
