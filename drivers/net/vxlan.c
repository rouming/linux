--- conflicted
+++ resolved
@@ -1430,11 +1430,7 @@
 		return -ENOTCONN;
 
 	if (IN_MULTICAST(ntohl(vxlan->default_dst.remote_ip)) &&
-<<<<<<< HEAD
-	    ! vxlan_group_used(vn, vxlan->default_dst.remote_ip)) {
-=======
 	    vxlan_group_used(vn, vxlan->default_dst.remote_ip)) {
->>>>>>> 0f7dd1aa
 		vxlan_sock_hold(vs);
 		dev_hold(dev);
 		queue_work(vxlan_wq, &vxlan->igmp_join);
@@ -1841,11 +1837,6 @@
 	struct vxlan_net *vn = net_generic(dev_net(dev), vxlan_net_id);
 	struct vxlan_dev *vxlan = netdev_priv(dev);
 
-<<<<<<< HEAD
-	flush_workqueue(vxlan_wq);
-
-=======
->>>>>>> 0f7dd1aa
 	spin_lock(&vn->sock_lock);
 	hlist_del_rcu(&vxlan->hlist);
 	spin_unlock(&vn->sock_lock);
